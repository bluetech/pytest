""" core implementation of testing process: init, session, runtest loop. """
from __future__ import absolute_import, division, print_function

import functools
import os
import six
import sys

import _pytest
from _pytest import nodes
import _pytest._code
import py
try:
    from collections import MutableMapping as MappingMixin
except ImportError:
    from UserDict import DictMixin as MappingMixin

from _pytest.config import directory_arg, UsageError, hookimpl
from _pytest.outcomes import exit
from _pytest.runner import collect_one_node

tracebackcutdir = py.path.local(_pytest.__file__).dirpath()

# exitcodes for the command line
EXIT_OK = 0
EXIT_TESTSFAILED = 1
EXIT_INTERRUPTED = 2
EXIT_INTERNALERROR = 3
EXIT_USAGEERROR = 4
EXIT_NOTESTSCOLLECTED = 5


def pytest_addoption(parser):
    parser.addini("norecursedirs", "directory patterns to avoid for recursion",
                  type="args", default=['.*', 'build', 'dist', 'CVS', '_darcs', '{arch}', '*.egg', 'venv'])
    parser.addini("testpaths", "directories to search for tests when no files or directories are given in the "
                               "command line.",
                  type="args", default=[])
    # parser.addini("dirpatterns",
    #    "patterns specifying possible locations of test files",
    #    type="linelist", default=["**/test_*.txt",
    #            "**/test_*.py", "**/*_test.py"]
    # )
    group = parser.getgroup("general", "running and selection options")
    group._addoption('-x', '--exitfirst', action="store_const",
                     dest="maxfail", const=1,
                     help="exit instantly on first error or failed test."),
    group._addoption('--maxfail', metavar="num",
                     action="store", type=int, dest="maxfail", default=0,
                     help="exit after first num failures or errors.")
    group._addoption('--strict', action="store_true",
                     help="marks not registered in configuration file raise errors.")
    group._addoption("-c", metavar="file", type=str, dest="inifilename",
                     help="load configuration from `file` instead of trying to locate one of the implicit "
                          "configuration files.")
    group._addoption("--continue-on-collection-errors", action="store_true",
                     default=False, dest="continue_on_collection_errors",
                     help="Force test execution even if collection errors occur.")

    group = parser.getgroup("collect", "collection")
    group.addoption('--collectonly', '--collect-only', action="store_true",
                    help="only collect tests, don't execute them."),
    group.addoption('--pyargs', action="store_true",
                    help="try to interpret all arguments as python packages.")
    group.addoption("--ignore", action="append", metavar="path",
                    help="ignore path during collection (multi-allowed).")
    # when changing this to --conf-cut-dir, config.py Conftest.setinitial
    # needs upgrading as well
    group.addoption('--confcutdir', dest="confcutdir", default=None,
                    metavar="dir", type=functools.partial(directory_arg, optname="--confcutdir"),
                    help="only load conftest.py's relative to specified dir.")
    group.addoption('--noconftest', action="store_true",
                    dest="noconftest", default=False,
                    help="Don't load any conftest.py files.")
    group.addoption('--keepduplicates', '--keep-duplicates', action="store_true",
                    dest="keepduplicates", default=False,
                    help="Keep duplicate tests.")
    group.addoption('--collect-in-virtualenv', action='store_true',
                    dest='collect_in_virtualenv', default=False,
                    help="Don't ignore tests in a local virtualenv directory")

    group = parser.getgroup("debugconfig",
                            "test session debugging and configuration")
    group.addoption('--basetemp', dest="basetemp", default=None, metavar="dir",
                    help="base temporary directory for this test run.")


def pytest_configure(config):
    __import__('pytest').config = config  # compatibiltiy


def wrap_session(config, doit):
    """Skeleton command line program"""
    session = Session(config)
    session.exitstatus = EXIT_OK
    initstate = 0
    try:
        try:
            config._do_configure()
            initstate = 1
            config.hook.pytest_sessionstart(session=session)
            initstate = 2
            session.exitstatus = doit(config, session) or 0
        except UsageError:
            raise
        except Failed:
            session.exitstatus = EXIT_TESTSFAILED
        except KeyboardInterrupt:
            excinfo = _pytest._code.ExceptionInfo()
            if initstate < 2 and isinstance(excinfo.value, exit.Exception):
                sys.stderr.write('{0}: {1}\n'.format(
                    excinfo.typename, excinfo.value.msg))
            config.hook.pytest_keyboard_interrupt(excinfo=excinfo)
            session.exitstatus = EXIT_INTERRUPTED
        except:  # noqa
            excinfo = _pytest._code.ExceptionInfo()
            config.notify_exception(excinfo, config.option)
            session.exitstatus = EXIT_INTERNALERROR
            if excinfo.errisinstance(SystemExit):
                sys.stderr.write("mainloop: caught Spurious SystemExit!\n")

    finally:
        excinfo = None  # Explicitly break reference cycle.
        session.startdir.chdir()
        if initstate >= 2:
            config.hook.pytest_sessionfinish(
                session=session,
                exitstatus=session.exitstatus)
        config._ensure_unconfigure()
    return session.exitstatus


def pytest_cmdline_main(config):
    return wrap_session(config, _main)


def _main(config, session):
    """ default command line protocol for initialization, session,
    running tests and reporting. """
    config.hook.pytest_collection(session=session)
    config.hook.pytest_runtestloop(session=session)

    if session.testsfailed:
        return EXIT_TESTSFAILED
    elif session.testscollected == 0:
        return EXIT_NOTESTSCOLLECTED


def pytest_collection(session):
    return session.perform_collect()


def pytest_runtestloop(session):
    if (session.testsfailed and
            not session.config.option.continue_on_collection_errors):
        raise session.Interrupted(
            "%d errors during collection" % session.testsfailed)

    if session.config.option.collectonly:
        return True

    for i, item in enumerate(session.items):
        nextitem = session.items[i + 1] if i + 1 < len(session.items) else None
        item.config.hook.pytest_runtest_protocol(item=item, nextitem=nextitem)
        if session.shouldfail:
            raise session.Failed(session.shouldfail)
        if session.shouldstop:
            raise session.Interrupted(session.shouldstop)
    return True


def _in_venv(path):
    """Attempts to detect if ``path`` is the root of a Virtual Environment by
    checking for the existence of the appropriate activate script"""
    bindir = path.join('Scripts' if sys.platform.startswith('win') else 'bin')
    if not bindir.exists():
        return False
    activates = ('activate', 'activate.csh', 'activate.fish',
                 'Activate', 'Activate.bat', 'Activate.ps1')
    return any([fname.basename in activates for fname in bindir.listdir()])


def pytest_ignore_collect(path, config):
    ignore_paths = config._getconftest_pathlist("collect_ignore", path=path.dirpath())
    ignore_paths = ignore_paths or []
    excludeopt = config.getoption("ignore")
    if excludeopt:
        ignore_paths.extend([py.path.local(x) for x in excludeopt])

    if py.path.local(path) in ignore_paths:
        return True

    allow_in_venv = config.getoption("collect_in_virtualenv")
    if _in_venv(path) and not allow_in_venv:
        return True

    # Skip duplicate paths.
    keepduplicates = config.getoption("keepduplicates")
    duplicate_paths = config.pluginmanager._duplicatepaths
    if not keepduplicates:
        if path in duplicate_paths:
            return True
        else:
            duplicate_paths.add(path)

    return False


class FSHookProxy:
    def __init__(self, fspath, pm, remove_mods):
        self.fspath = fspath
        self.pm = pm
        self.remove_mods = remove_mods

    def __getattr__(self, name):
        x = self.pm.subset_hook_caller(name, remove_plugins=self.remove_mods)
        self.__dict__[name] = x
        return x


class _CompatProperty(object):
    def __init__(self, name):
        self.name = name

    def __get__(self, obj, owner):
        if obj is None:
            return self

        # TODO: reenable in the features branch
        # warnings.warn(
        #     "usage of {owner!r}.{name} is deprecated, please use pytest.{name} instead".format(
        #         name=self.name, owner=type(owner).__name__),
        #     PendingDeprecationWarning, stacklevel=2)
        return getattr(__import__('pytest'), self.name)


class NodeKeywords(MappingMixin):
    def __init__(self, node):
        self.node = node
        self.parent = node.parent
        self._markers = {node.name: True}

    def __getitem__(self, key):
        try:
            return self._markers[key]
        except KeyError:
            if self.parent is None:
                raise
            return self.parent.keywords[key]

    def __setitem__(self, key, value):
        self._markers[key] = value

    def __delitem__(self, key):
        raise ValueError("cannot delete key in keywords dict")

    def __iter__(self):
        seen = set(self._markers)
        if self.parent is not None:
            seen.update(self.parent.keywords)
        return iter(seen)

    def __len__(self):
        return len(self.__iter__())

    def keys(self):
        return list(self)

    def __repr__(self):
        return "<NodeKeywords for node %s>" % (self.node, )


class Node(object):
    """ base class for Collector and Item the test collection tree.
    Collector subclasses have children, Items are terminal nodes."""

    def __init__(self, name, parent=None, config=None, session=None):
        #: a unique name within the scope of the parent node
        self.name = name

        #: the parent collector node.
        self.parent = parent

        #: the pytest config object
        self.config = config or parent.config

        #: the session this node is part of
        self.session = session or parent.session

        #: filesystem path where this node was collected from (can be None)
        self.fspath = getattr(parent, 'fspath', None)

        #: keywords/markers collected from all scopes
        self.keywords = NodeKeywords(self)

        #: allow adding of extra keywords to use for matching
        self.extra_keyword_matches = set()

        # used for storing artificial fixturedefs for direct parametrization
        self._name2pseudofixturedef = {}

    @property
    def ihook(self):
        """ fspath sensitive hook proxy used to call pytest hooks"""
        return self.session.gethookproxy(self.fspath)

    Module = _CompatProperty("Module")
    Class = _CompatProperty("Class")
    Instance = _CompatProperty("Instance")
    Function = _CompatProperty("Function")
    File = _CompatProperty("File")
    Item = _CompatProperty("Item")

    def _getcustomclass(self, name):
        maybe_compatprop = getattr(type(self), name)
        if isinstance(maybe_compatprop, _CompatProperty):
            return getattr(__import__('pytest'), name)
        else:
            cls = getattr(self, name)
            # TODO: reenable in the features branch
            # warnings.warn("use of node.%s is deprecated, "
            #    "use pytest_pycollect_makeitem(...) to create custom "
            #    "collection nodes" % name, category=DeprecationWarning)
        return cls

    def __repr__(self):
        return "<%s %r>" % (self.__class__.__name__,
                            getattr(self, 'name', None))

    def warn(self, code, message):
        """ generate a warning with the given code and message for this
        item. """
        assert isinstance(code, str)
        fslocation = getattr(self, "location", None)
        if fslocation is None:
            fslocation = getattr(self, "fspath", None)
        self.ihook.pytest_logwarning.call_historic(kwargs=dict(
            code=code, message=message,
            nodeid=self.nodeid, fslocation=fslocation))

    # methods for ordering nodes
    @property
    def nodeid(self):
        """ a ::-separated string denoting its collection tree address. """
        try:
            return self._nodeid
        except AttributeError:
            self._nodeid = x = self._makeid()
            return x

    def _makeid(self):
        return self.parent.nodeid + "::" + self.name

    def __hash__(self):
        return hash(self.nodeid)

    def setup(self):
        pass

    def teardown(self):
        pass

<<<<<<< HEAD
=======
    def _memoizedcall(self, attrname, function):
        exattrname = "_ex_" + attrname
        failure = getattr(self, exattrname, None)
        if failure is not None:
            py.builtin._reraise(failure[0], failure[1], failure[2])
        if hasattr(self, attrname):
            return getattr(self, attrname)
        try:
            res = function()
        except py.builtin._sysex:
            raise
        except:  # noqa
            failure = sys.exc_info()
            setattr(self, exattrname, failure)
            raise
        setattr(self, attrname, res)
        return res

>>>>>>> 66fbebfc
    def listchain(self):
        """ return list of all parent collectors up to self,
            starting from root of collection tree. """
        chain = []
        item = self
        while item is not None:
            chain.append(item)
            item = item.parent
        chain.reverse()
        return chain

    def add_marker(self, marker):
        """ dynamically add a marker object to the node.

        ``marker`` can be a string or pytest.mark.* instance.
        """
        from _pytest.mark import MarkDecorator, MARK_GEN
        if isinstance(marker, six.string_types):
            marker = getattr(MARK_GEN, marker)
        elif not isinstance(marker, MarkDecorator):
            raise ValueError("is not a string or pytest.mark.* Marker")
        self.keywords[marker.name] = marker

    def get_marker(self, name):
        """ get a marker object from this node or None if
        the node doesn't have a marker with that name. """
        val = self.keywords.get(name, None)
        if val is not None:
            from _pytest.mark import MarkInfo, MarkDecorator
            if isinstance(val, (MarkDecorator, MarkInfo)):
                return val

    def listextrakeywords(self):
        """ Return a set of all extra keywords in self and any parents."""
        extra_keywords = set()
        item = self
        for item in self.listchain():
            extra_keywords.update(item.extra_keyword_matches)
        return extra_keywords

    def listnames(self):
        return [x.name for x in self.listchain()]

    def addfinalizer(self, fin):
        """ register a function to be called when this node is finalized.

        This method can only be called when this node is active
        in a setup chain, for example during self.setup().
        """
        self.session._setupstate.addfinalizer(fin, self)

    def getparent(self, cls):
        """ get the next parent node (including ourself)
        which is an instance of the given class"""
        current = self
        while current and not isinstance(current, cls):
            current = current.parent
        return current

    def _prunetraceback(self, excinfo):
        pass

    def _repr_failure_py(self, excinfo, style=None):
        fm = self.session._fixturemanager
        if excinfo.errisinstance(fm.FixtureLookupError):
            return excinfo.value.formatrepr()
        tbfilter = True
        if self.config.option.fulltrace:
            style = "long"
        else:
            tb = _pytest._code.Traceback([excinfo.traceback[-1]])
            self._prunetraceback(excinfo)
            if len(excinfo.traceback) == 0:
                excinfo.traceback = tb
            tbfilter = False  # prunetraceback already does it
            if style == "auto":
                style = "long"
        # XXX should excinfo.getrepr record all data and toterminal() process it?
        if style is None:
            if self.config.option.tbstyle == "short":
                style = "short"
            else:
                style = "long"

        try:
            os.getcwd()
            abspath = False
        except OSError:
            abspath = True

        return excinfo.getrepr(funcargs=True, abspath=abspath,
                               showlocals=self.config.option.showlocals,
                               style=style, tbfilter=tbfilter)

    repr_failure = _repr_failure_py


class Collector(Node):
    """ Collector instances create children through collect()
        and thus iteratively build a tree.
    """

    class CollectError(Exception):
        """ an error during collection, contains a custom message. """

    def collect(self):
        """ returns a list of children (items and collectors)
            for this collection node.
        """
        raise NotImplementedError("abstract")

    def repr_failure(self, excinfo):
        """ represent a collection failure. """
        if excinfo.errisinstance(self.CollectError):
            exc = excinfo.value
            return str(exc.args[0])
        return self._repr_failure_py(excinfo, style="short")

    def _prunetraceback(self, excinfo):
        if hasattr(self, 'fspath'):
            traceback = excinfo.traceback
            ntraceback = traceback.cut(path=self.fspath)
            if ntraceback == traceback:
                ntraceback = ntraceback.cut(excludepath=tracebackcutdir)
            excinfo.traceback = ntraceback.filter()


class FSCollector(Collector):
    def __init__(self, fspath, parent=None, config=None, session=None):
        fspath = py.path.local(fspath)  # xxx only for test_resultlog.py?
        name = fspath.basename
        if parent is not None:
            rel = fspath.relto(parent.fspath)
            if rel:
                name = rel
            name = name.replace(os.sep, nodes.SEP)
        super(FSCollector, self).__init__(name, parent, config, session)
        self.fspath = fspath

    def _makeid(self):
        relpath = self.fspath.relto(self.config.rootdir)
        if os.sep != nodes.SEP:
            relpath = relpath.replace(os.sep, nodes.SEP)
        return relpath


class File(FSCollector):
    """ base class for collecting tests from a file. """


class Item(Node):
    """ a basic test invocation item. Note that for a single function
    there might be multiple test invocation items.
    """
    nextitem = None

    def __init__(self, name, parent=None, config=None, session=None):
        super(Item, self).__init__(name, parent, config, session)
        self._report_sections = []

    def add_report_section(self, when, key, content):
        """
        Adds a new report section, similar to what's done internally to add stdout and
        stderr captured output::

            item.add_report_section("call", "stdout", "report section contents")

        :param str when:
            One of the possible capture states, ``"setup"``, ``"call"``, ``"teardown"``.
        :param str key:
            Name of the section, can be customized at will. Pytest uses ``"stdout"`` and
            ``"stderr"`` internally.

        :param str content:
            The full contents as a string.
        """
        if content:
            self._report_sections.append((when, key, content))

    def reportinfo(self):
        return self.fspath, None, ""

    @property
    def location(self):
        try:
            return self._location
        except AttributeError:
            location = self.reportinfo()
            # bestrelpath is a quite slow function
            cache = self.config.__dict__.setdefault("_bestrelpathcache", {})
            try:
                fspath = cache[location[0]]
            except KeyError:
                fspath = self.session.fspath.bestrelpath(location[0])
                cache[location[0]] = fspath
            location = (fspath, location[1], str(location[2]))
            self._location = location
            return location


class NoMatch(Exception):
    """ raised if matching cannot locate a matching names. """


class Interrupted(KeyboardInterrupt):
    """ signals an interrupted test run. """
    __module__ = 'builtins'  # for py3


class Failed(Exception):
    """ signals an stop as failed test run. """


class Session(FSCollector):
    Interrupted = Interrupted
    Failed = Failed

    def __init__(self, config):
        FSCollector.__init__(self, config.rootdir, parent=None,
                             config=config, session=self)
        self.testsfailed = 0
        self.testscollected = 0
        self.shouldstop = False
        self.shouldfail = False
        self.trace = config.trace.root.get("collection")
        self._norecursepatterns = config.getini("norecursedirs")
        self.startdir = py.path.local()
        self.config.pluginmanager.register(self, name="session")

    def _makeid(self):
        return ""

    @hookimpl(tryfirst=True)
    def pytest_collectstart(self):
        if self.shouldfail:
            raise self.Failed(self.shouldfail)
        if self.shouldstop:
            raise self.Interrupted(self.shouldstop)

    @hookimpl(tryfirst=True)
    def pytest_runtest_logreport(self, report):
        if report.failed and not hasattr(report, 'wasxfail'):
            self.testsfailed += 1
            maxfail = self.config.getvalue("maxfail")
            if maxfail and self.testsfailed >= maxfail:
                self.shouldfail = "stopping after %d failures" % (
                    self.testsfailed)
    pytest_collectreport = pytest_runtest_logreport

    def isinitpath(self, path):
        return path in self._initialpaths

    def gethookproxy(self, fspath):
        # check if we have the common case of running
        # hooks with all conftest.py filesall conftest.py
        pm = self.config.pluginmanager
        my_conftestmodules = pm._getconftestmodules(fspath)
        remove_mods = pm._conftest_plugins.difference(my_conftestmodules)
        if remove_mods:
            # one or more conftests are not in use at this fspath
            proxy = FSHookProxy(fspath, pm, remove_mods)
        else:
            # all plugis are active for this fspath
            proxy = self.config.hook
        return proxy

    def perform_collect(self, args=None, genitems=True):
        hook = self.config.hook
        try:
            items = self._perform_collect(args, genitems)
            self.config.pluginmanager.check_pending()
            hook.pytest_collection_modifyitems(session=self,
                                               config=self.config, items=items)
        finally:
            hook.pytest_collection_finish(session=self)
        self.testscollected = len(items)
        return items

    def _perform_collect(self, args, genitems):
        if args is None:
            args = self.config.args
        self.trace("perform_collect", self, args)
        self.trace.root.indent += 1
        self._notfound = []
        self._initialpaths = set()
        self._initialparts = []
        self.items = items = []
        for arg in args:
            parts = self._parsearg(arg)
            self._initialparts.append(parts)
            self._initialpaths.add(parts[0])
        rep = collect_one_node(self)
        self.ihook.pytest_collectreport(report=rep)
        self.trace.root.indent -= 1
        if self._notfound:
            errors = []
            for arg, exc in self._notfound:
                line = "(no name %r in any of %r)" % (arg, exc.args[0])
                errors.append("not found: %s\n%s" % (arg, line))
                # XXX: test this
            raise UsageError(*errors)
        if not genitems:
            return rep.result
        else:
            if rep.passed:
                for node in rep.result:
                    self.items.extend(self.genitems(node))
            return items

    def collect(self):
        for parts in self._initialparts:
            arg = "::".join(map(str, parts))
            self.trace("processing argument", arg)
            self.trace.root.indent += 1
            try:
                for x in self._collect(arg):
                    yield x
            except NoMatch:
                # we are inside a make_report hook so
                # we cannot directly pass through the exception
                self._notfound.append((arg, sys.exc_info()[1]))

            self.trace.root.indent -= 1

    def _collect(self, arg):
        names = self._parsearg(arg)
        path = names.pop(0)
        if path.check(dir=1):
            assert not names, "invalid arg %r" % (arg,)
            for path in path.visit(fil=lambda x: x.check(file=1),
                                   rec=self._recurse, bf=True, sort=True):
                for x in self._collectfile(path):
                    yield x
        else:
            assert path.check(file=1)
            for x in self.matchnodes(self._collectfile(path), names):
                yield x

    def _collectfile(self, path):
        ihook = self.gethookproxy(path)
        if not self.isinitpath(path):
            if ihook.pytest_ignore_collect(path=path, config=self.config):
                return ()
        return ihook.pytest_collect_file(path=path, parent=self)

    def _recurse(self, path):
        ihook = self.gethookproxy(path.dirpath())
        if ihook.pytest_ignore_collect(path=path, config=self.config):
            return
        for pat in self._norecursepatterns:
            if path.check(fnmatch=pat):
                return False
        ihook = self.gethookproxy(path)
        ihook.pytest_collect_directory(path=path, parent=self)
        return True

    def _tryconvertpyarg(self, x):
        """Convert a dotted module name to path.

        """
        import pkgutil
        try:
            loader = pkgutil.find_loader(x)
        except ImportError:
            return x
        if loader is None:
            return x
        # This method is sometimes invoked when AssertionRewritingHook, which
        # does not define a get_filename method, is already in place:
        try:
            path = loader.get_filename(x)
        except AttributeError:
            # Retrieve path from AssertionRewritingHook:
            path = loader.modules[x][0].co_filename
        if loader.is_package(x):
            path = os.path.dirname(path)
        return path

    def _parsearg(self, arg):
        """ return (fspath, names) tuple after checking the file exists. """
        parts = str(arg).split("::")
        if self.config.option.pyargs:
            parts[0] = self._tryconvertpyarg(parts[0])
        relpath = parts[0].replace("/", os.sep)
        path = self.config.invocation_dir.join(relpath, abs=True)
        if not path.check():
            if self.config.option.pyargs:
                raise UsageError(
                    "file or package not found: " + arg +
                    " (missing __init__.py?)")
            else:
                raise UsageError("file not found: " + arg)
        parts[0] = path
        return parts

    def matchnodes(self, matching, names):
        self.trace("matchnodes", matching, names)
        self.trace.root.indent += 1
        nodes = self._matchnodes(matching, names)
        num = len(nodes)
        self.trace("matchnodes finished -> ", num, "nodes")
        self.trace.root.indent -= 1
        if num == 0:
            raise NoMatch(matching, names[:1])
        return nodes

    def _matchnodes(self, matching, names):
        if not matching or not names:
            return matching
        name = names[0]
        assert name
        nextnames = names[1:]
        resultnodes = []
        for node in matching:
            if isinstance(node, Item):
                if not names:
                    resultnodes.append(node)
                continue
            assert isinstance(node, Collector)
            rep = collect_one_node(node)
            if rep.passed:
                has_matched = False
                for x in rep.result:
                    # TODO: remove parametrized workaround once collection structure contains parametrization
                    if x.name == name or x.name.split("[")[0] == name:
                        resultnodes.extend(self.matchnodes([x], nextnames))
                        has_matched = True
                # XXX accept IDs that don't have "()" for class instances
                if not has_matched and len(rep.result) == 1 and x.name == "()":
                    nextnames.insert(0, name)
                    resultnodes.extend(self.matchnodes([x], nextnames))
            else:
                # report collection failures here to avoid failing to run some test
                # specified in the command line because the module could not be
                # imported (#134)
                node.ihook.pytest_collectreport(report=rep)
        return resultnodes

    def genitems(self, node):
        self.trace("genitems", node)
        if isinstance(node, Item):
            node.ihook.pytest_itemcollected(item=node)
            yield node
        else:
            assert isinstance(node, Collector)
            rep = collect_one_node(node)
            if rep.passed:
                for subnode in rep.result:
                    for x in self.genitems(subnode):
                        yield x
            node.ihook.pytest_collectreport(report=rep)<|MERGE_RESOLUTION|>--- conflicted
+++ resolved
@@ -360,27 +360,6 @@
     def teardown(self):
         pass
 
-<<<<<<< HEAD
-=======
-    def _memoizedcall(self, attrname, function):
-        exattrname = "_ex_" + attrname
-        failure = getattr(self, exattrname, None)
-        if failure is not None:
-            py.builtin._reraise(failure[0], failure[1], failure[2])
-        if hasattr(self, attrname):
-            return getattr(self, attrname)
-        try:
-            res = function()
-        except py.builtin._sysex:
-            raise
-        except:  # noqa
-            failure = sys.exc_info()
-            setattr(self, exattrname, failure)
-            raise
-        setattr(self, attrname, res)
-        return res
-
->>>>>>> 66fbebfc
     def listchain(self):
         """ return list of all parent collectors up to self,
             starting from root of collection tree. """
