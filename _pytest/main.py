--- conflicted
+++ resolved
@@ -44,17 +44,14 @@
                help="run pytest in strict mode, warnings become errors.")
     group._addoption("-c", metavar="file", type=str, dest="inifilename",
                help="load configuration from `file` instead of trying to locate one of the implicit configuration files.")
-<<<<<<< HEAD
     group.addoption('--setuponly', '--setup-only', action="store_true",
                help="only setup fixtures, don't execute the tests.")
     group.addoption('--setupplan', '--setup-plan', action="store_true",
                help="show what fixtures and tests would be executed but don't"
                     " execute anything.")
-=======
     group._addoption("--continue-on-collection-errors", action="store_true",
                default=False, dest="continue_on_collection_errors",
                help="Force test execution even if collection errors occur.")
->>>>>>> 7d60fcc0
 
     group = parser.getgroup("collect", "collection")
     group.addoption('--collectonly', '--collect-only', action="store_true",
