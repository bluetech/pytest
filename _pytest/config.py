""" command line options, ini-file and conftest.py processing. """
import argparse
import shlex
import traceback
import types
import warnings

import py
# DON't import pytest here because it causes import cycle troubles
import sys, os
import _pytest._code
import _pytest.hookspec  # the extension point definitions
from _pytest._pluggy import PluginManager, HookimplMarker, HookspecMarker

hookimpl = HookimplMarker("pytest")
hookspec = HookspecMarker("pytest")

# pytest startup
#


class ConftestImportFailure(Exception):
    def __init__(self, path, excinfo):
        Exception.__init__(self, path, excinfo)
        self.path = path
        self.excinfo = excinfo


def main(args=None, plugins=None):
    """ return exit code, after performing an in-process test run.

    :arg args: list of command line arguments.

    :arg plugins: list of plugin objects to be auto-registered during
                  initialization.
    """
    try:
        try:
            config = _prepareconfig(args, plugins)
        except ConftestImportFailure as e:
            tw = py.io.TerminalWriter(sys.stderr)
            for line in traceback.format_exception(*e.excinfo):
                tw.line(line.rstrip(), red=True)
            tw.line("ERROR: could not load %s\n" % (e.path), red=True)
            return 4
        else:
            try:
                config.pluginmanager.check_pending()
                return config.hook.pytest_cmdline_main(config=config)
            finally:
                config._ensure_unconfigure()
    except UsageError as e:
        for msg in e.args:
            sys.stderr.write("ERROR: %s\n" %(msg,))
        return 4

class cmdline:  # compatibility namespace
    main = staticmethod(main)

class UsageError(Exception):
    """ error in pytest usage or invocation"""

_preinit = []

default_plugins = (
<<<<<<< HEAD
     "mark main terminal runner python pdb unittest capture skipping "
     "tmpdir monkeypatch recwarn pastebin helpconfig nose assertion "
     "junitxml resultlog doctest cacheprovider freeze_support "
     "setuponly setupplan").split()
=======
     "mark main terminal runner python debugging unittest capture skipping "
     "tmpdir monkeypatch recwarn pastebin helpconfig nose assertion genscript "
     "junitxml resultlog doctest cacheprovider").split()
>>>>>>> cc0920ce

builtin_plugins = set(default_plugins)
builtin_plugins.add("pytester")


def _preloadplugins():
    assert not _preinit
    _preinit.append(get_config())

def get_config():
    if _preinit:
        return _preinit.pop(0)
    # subsequent calls to main will create a fresh instance
    pluginmanager = PytestPluginManager()
    config = Config(pluginmanager)
    for spec in default_plugins:
        pluginmanager.import_plugin(spec)
    return config

def get_plugin_manager():
    """
    Obtain a new instance of the
    :py:class:`_pytest.config.PytestPluginManager`, with default plugins
    already loaded.

    This function can be used by integration with other tools, like hooking
    into pytest to run tests into an IDE.
    """
    return get_config().pluginmanager

def _prepareconfig(args=None, plugins=None):
    if args is None:
        args = sys.argv[1:]
    elif isinstance(args, py.path.local):
        args = [str(args)]
    elif not isinstance(args, (tuple, list)):
        if not isinstance(args, str):
            raise ValueError("not a string or argument list: %r" % (args,))
        args = shlex.split(args, posix=sys.platform != "win32")
    config = get_config()
    pluginmanager = config.pluginmanager
    try:
        if plugins:
            for plugin in plugins:
                if isinstance(plugin, py.builtin._basestring):
                    pluginmanager.consider_pluginarg(plugin)
                else:
                    pluginmanager.register(plugin)
        return pluginmanager.hook.pytest_cmdline_parse(
                pluginmanager=pluginmanager, args=args)
    except BaseException:
        config._ensure_unconfigure()
        raise


class PytestPluginManager(PluginManager):
    """
    Overwrites :py:class:`pluggy.PluginManager` to add pytest-specific
    functionality:

    * loading plugins from the command line, ``PYTEST_PLUGIN`` env variable and
      ``pytest_plugins`` global variables found in plugins being loaded;
    * ``conftest.py`` loading during start-up;
    """
    def __init__(self):
        super(PytestPluginManager, self).__init__("pytest", implprefix="pytest_")
        self._conftest_plugins = set()

        # state related to local conftest plugins
        self._path2confmods = {}
        self._conftestpath2mod = {}
        self._confcutdir = None
        self._noconftest = False

        self.add_hookspecs(_pytest.hookspec)
        self.register(self)
        if os.environ.get('PYTEST_DEBUG'):
            err = sys.stderr
            encoding = getattr(err, 'encoding', 'utf8')
            try:
                err = py.io.dupfile(err, encoding=encoding)
            except Exception:
                pass
            self.trace.root.setwriter(err.write)
            self.enable_tracing()

    def addhooks(self, module_or_class):
        """
        .. deprecated:: 2.8

        Use :py:meth:`pluggy.PluginManager.add_hookspecs` instead.
        """
        warning = dict(code="I2",
                       fslocation=_pytest._code.getfslineno(sys._getframe(1)),
                       nodeid=None,
                       message="use pluginmanager.add_hookspecs instead of "
                               "deprecated addhooks() method.")
        self._warn(warning)
        return self.add_hookspecs(module_or_class)

    def parse_hookimpl_opts(self, plugin, name):
        # pytest hooks are always prefixed with pytest_
        # so we avoid accessing possibly non-readable attributes
        # (see issue #1073)
        if not name.startswith("pytest_"):
            return
        # ignore some historic special names which can not be hooks anyway
        if name == "pytest_plugins" or name.startswith("pytest_funcarg__"):
            return

        method = getattr(plugin, name)
        opts = super(PytestPluginManager, self).parse_hookimpl_opts(plugin, name)
        if opts is not None:
            for name in ("tryfirst", "trylast", "optionalhook", "hookwrapper"):
                opts.setdefault(name, hasattr(method, name))
        return opts

    def parse_hookspec_opts(self, module_or_class, name):
        opts = super(PytestPluginManager, self).parse_hookspec_opts(
                                                module_or_class, name)
        if opts is None:
            method = getattr(module_or_class, name)
            if name.startswith("pytest_"):
                opts = {"firstresult": hasattr(method, "firstresult"),
                        "historic": hasattr(method, "historic")}
        return opts

    def _verify_hook(self, hook, hookmethod):
        super(PytestPluginManager, self)._verify_hook(hook, hookmethod)
        if "__multicall__" in hookmethod.argnames:
            fslineno = _pytest._code.getfslineno(hookmethod.function)
            warning = dict(code="I1",
                           fslocation=fslineno,
                           nodeid=None,
                           message="%r hook uses deprecated __multicall__ "
                                   "argument" % (hook.name))
            self._warn(warning)

    def register(self, plugin, name=None):
        ret = super(PytestPluginManager, self).register(plugin, name)
        if ret:
            self.hook.pytest_plugin_registered.call_historic(
                      kwargs=dict(plugin=plugin, manager=self))
        return ret

    def getplugin(self, name):
        # support deprecated naming because plugins (xdist e.g.) use it
        return self.get_plugin(name)

    def hasplugin(self, name):
        """Return True if the plugin with the given name is registered."""
        return bool(self.get_plugin(name))

    def pytest_configure(self, config):
        # XXX now that the pluginmanager exposes hookimpl(tryfirst...)
        # we should remove tryfirst/trylast as markers
        config.addinivalue_line("markers",
            "tryfirst: mark a hook implementation function such that the "
            "plugin machinery will try to call it first/as early as possible.")
        config.addinivalue_line("markers",
            "trylast: mark a hook implementation function such that the "
            "plugin machinery will try to call it last/as late as possible.")

    def _warn(self, message):
        kwargs = message if isinstance(message, dict) else {
            'code': 'I1',
            'message': message,
            'fslocation': None,
            'nodeid': None,
        }
        self.hook.pytest_logwarning.call_historic(kwargs=kwargs)

    #
    # internal API for local conftest plugin handling
    #
    def _set_initial_conftests(self, namespace):
        """ load initial conftest files given a preparsed "namespace".
            As conftest files may add their own command line options
            which have arguments ('--my-opt somepath') we might get some
            false positives.  All builtin and 3rd party plugins will have
            been loaded, however, so common options will not confuse our logic
            here.
        """
        current = py.path.local()
        self._confcutdir = current.join(namespace.confcutdir, abs=True) \
                                if namespace.confcutdir else None
        self._noconftest = namespace.noconftest
        testpaths = namespace.file_or_dir
        foundanchor = False
        for path in testpaths:
            path = str(path)
            # remove node-id syntax
            i = path.find("::")
            if i != -1:
                path = path[:i]
            anchor = current.join(path, abs=1)
            if exists(anchor): # we found some file object
                self._try_load_conftest(anchor)
                foundanchor = True
        if not foundanchor:
            self._try_load_conftest(current)

    def _try_load_conftest(self, anchor):
        self._getconftestmodules(anchor)
        # let's also consider test* subdirs
        if anchor.check(dir=1):
            for x in anchor.listdir("test*"):
                if x.check(dir=1):
                    self._getconftestmodules(x)

    def _getconftestmodules(self, path):
        if self._noconftest:
            return []
        try:
            return self._path2confmods[path]
        except KeyError:
            if path.isfile():
                clist = self._getconftestmodules(path.dirpath())
            else:
                # XXX these days we may rather want to use config.rootdir
                # and allow users to opt into looking into the rootdir parent
                # directories instead of requiring to specify confcutdir
                clist = []
                for parent in path.parts():
                    if self._confcutdir and self._confcutdir.relto(parent):
                        continue
                    conftestpath = parent.join("conftest.py")
                    if conftestpath.isfile():
                        mod = self._importconftest(conftestpath)
                        clist.append(mod)

            self._path2confmods[path] = clist
            return clist

    def _rget_with_confmod(self, name, path):
        modules = self._getconftestmodules(path)
        for mod in reversed(modules):
            try:
                return mod, getattr(mod, name)
            except AttributeError:
                continue
        raise KeyError(name)

    def _importconftest(self, conftestpath):
        try:
            return self._conftestpath2mod[conftestpath]
        except KeyError:
            pkgpath = conftestpath.pypkgpath()
            if pkgpath is None:
                _ensure_removed_sysmodule(conftestpath.purebasename)
            try:
                mod = conftestpath.pyimport()
            except Exception:
                raise ConftestImportFailure(conftestpath, sys.exc_info())

            self._conftest_plugins.add(mod)
            self._conftestpath2mod[conftestpath] = mod
            dirpath = conftestpath.dirpath()
            if dirpath in self._path2confmods:
                for path, mods in self._path2confmods.items():
                    if path and path.relto(dirpath) or path == dirpath:
                        assert mod not in mods
                        mods.append(mod)
            self.trace("loaded conftestmodule %r" %(mod))
            self.consider_conftest(mod)
            return mod

    #
    # API for bootstrapping plugin loading
    #
    #

    def consider_preparse(self, args):
        for opt1,opt2 in zip(args, args[1:]):
            if opt1 == "-p":
                self.consider_pluginarg(opt2)

    def consider_pluginarg(self, arg):
        if arg.startswith("no:"):
            name = arg[3:]
            self.set_blocked(name)
            if not name.startswith("pytest_"):
                self.set_blocked("pytest_" + name)
        else:
            self.import_plugin(arg)

    def consider_conftest(self, conftestmodule):
        if self.register(conftestmodule, name=conftestmodule.__file__):
            self.consider_module(conftestmodule)

    def consider_env(self):
        self._import_plugin_specs(os.environ.get("PYTEST_PLUGINS"))

    def consider_module(self, mod):
        self._import_plugin_specs(getattr(mod, "pytest_plugins", None))

    def _import_plugin_specs(self, spec):
        if spec:
            if isinstance(spec, str):
                spec = spec.split(",")
            for import_spec in spec:
                self.import_plugin(import_spec)

    def import_plugin(self, modname):
        # most often modname refers to builtin modules, e.g. "pytester",
        # "terminal" or "capture".  Those plugins are registered under their
        # basename for historic purposes but must be imported with the
        # _pytest prefix.
        assert isinstance(modname, str)
        if self.get_plugin(modname) is not None:
            return
        if modname in builtin_plugins:
            importspec = "_pytest." + modname
        else:
            importspec = modname
        try:
            __import__(importspec)
        except ImportError as e:
            new_exc = ImportError('Error importing plugin "%s": %s' % (modname, e))
            # copy over name and path attributes
            for attr in ('name', 'path'):
                if hasattr(e, attr):
                    setattr(new_exc, attr, getattr(e, attr))
            raise new_exc
        except Exception as e:
            import pytest
            if not hasattr(pytest, 'skip') or not isinstance(e, pytest.skip.Exception):
                raise
            self._warn("skipped plugin %r: %s" %((modname, e.msg)))
        else:
            mod = sys.modules[importspec]
            self.register(mod, modname)
            self.consider_module(mod)


class Parser:
    """ Parser for command line arguments and ini-file values.

    :ivar extra_info: dict of generic param -> value to display in case
        there's an error processing the command line arguments.
    """

    def __init__(self, usage=None, processopt=None):
        self._anonymous = OptionGroup("custom options", parser=self)
        self._groups = []
        self._processopt = processopt
        self._usage = usage
        self._inidict = {}
        self._ininames = []
        self.extra_info = {}

    def processoption(self, option):
        if self._processopt:
            if option.dest:
                self._processopt(option)

    def getgroup(self, name, description="", after=None):
        """ get (or create) a named option Group.

        :name: name of the option group.
        :description: long description for --help output.
        :after: name of other group, used for ordering --help output.

        The returned group object has an ``addoption`` method with the same
        signature as :py:func:`parser.addoption
        <_pytest.config.Parser.addoption>` but will be shown in the
        respective group in the output of ``pytest. --help``.
        """
        for group in self._groups:
            if group.name == name:
                return group
        group = OptionGroup(name, description, parser=self)
        i = 0
        for i, grp in enumerate(self._groups):
            if grp.name == after:
                break
        self._groups.insert(i+1, group)
        return group

    def addoption(self, *opts, **attrs):
        """ register a command line option.

        :opts: option names, can be short or long options.
        :attrs: same attributes which the ``add_option()`` function of the
           `argparse library
           <http://docs.python.org/2/library/argparse.html>`_
           accepts.

        After command line parsing options are available on the pytest config
        object via ``config.option.NAME`` where ``NAME`` is usually set
        by passing a ``dest`` attribute, for example
        ``addoption("--long", dest="NAME", ...)``.
        """
        self._anonymous.addoption(*opts, **attrs)

    def parse(self, args, namespace=None):
        from _pytest._argcomplete import try_argcomplete
        self.optparser = self._getparser()
        try_argcomplete(self.optparser)
        return self.optparser.parse_args([str(x) for x in args], namespace=namespace)

    def _getparser(self):
        from _pytest._argcomplete import filescompleter
        optparser = MyOptionParser(self, self.extra_info)
        groups = self._groups + [self._anonymous]
        for group in groups:
            if group.options:
                desc = group.description or group.name
                arggroup = optparser.add_argument_group(desc)
                for option in group.options:
                    n = option.names()
                    a = option.attrs()
                    arggroup.add_argument(*n, **a)
        # bash like autocompletion for dirs (appending '/')
        optparser.add_argument(FILE_OR_DIR, nargs='*').completer=filescompleter
        return optparser

    def parse_setoption(self, args, option, namespace=None):
        parsedoption = self.parse(args, namespace=namespace)
        for name, value in parsedoption.__dict__.items():
            setattr(option, name, value)
        return getattr(parsedoption, FILE_OR_DIR)

    def parse_known_args(self, args, namespace=None):
        """parses and returns a namespace object with known arguments at this
        point.
        """
        return self.parse_known_and_unknown_args(args, namespace=namespace)[0]

    def parse_known_and_unknown_args(self, args, namespace=None):
        """parses and returns a namespace object with known arguments, and
        the remaining arguments unknown at this point.
        """
        optparser = self._getparser()
        args = [str(x) for x in args]
        return optparser.parse_known_args(args, namespace=namespace)

    def addini(self, name, help, type=None, default=None):
        """ register an ini-file option.

        :name: name of the ini-variable
        :type: type of the variable, can be ``pathlist``, ``args``, ``linelist``
               or ``bool``.
        :default: default value if no ini-file option exists but is queried.

        The value of ini-variables can be retrieved via a call to
        :py:func:`config.getini(name) <_pytest.config.Config.getini>`.
        """
        assert type in (None, "pathlist", "args", "linelist", "bool")
        self._inidict[name] = (help, type, default)
        self._ininames.append(name)


class ArgumentError(Exception):
    """
    Raised if an Argument instance is created with invalid or
    inconsistent arguments.
    """

    def __init__(self, msg, option):
        self.msg = msg
        self.option_id = str(option)

    def __str__(self):
        if self.option_id:
            return "option %s: %s" % (self.option_id, self.msg)
        else:
            return self.msg


class Argument:
    """class that mimics the necessary behaviour of optparse.Option """
    _typ_map = {
        'int': int,
        'string': str,
        }
    # enable after some grace period for plugin writers
    TYPE_WARN = False

    def __init__(self, *names, **attrs):
        """store parms in private vars for use in add_argument"""
        self._attrs = attrs
        self._short_opts = []
        self._long_opts = []
        self.dest = attrs.get('dest')
        if self.TYPE_WARN:
            try:
                help = attrs['help']
                if '%default' in help:
                    warnings.warn(
                        'pytest now uses argparse. "%default" should be'
                        ' changed to "%(default)s" ',
                        FutureWarning,
                        stacklevel=3)
            except KeyError:
                pass
        try:
            typ = attrs['type']
        except KeyError:
            pass
        else:
            # this might raise a keyerror as well, don't want to catch that
            if isinstance(typ, py.builtin._basestring):
                if typ == 'choice':
                    if self.TYPE_WARN:
                        warnings.warn(
                            'type argument to addoption() is a string %r.'
                            ' For parsearg this is optional and when supplied '
                            ' should be a type.'
                            ' (options: %s)' % (typ, names),
                            FutureWarning,
                            stacklevel=3)
                    # argparse expects a type here take it from
                    # the type of the first element
                    attrs['type'] = type(attrs['choices'][0])
                else:
                    if self.TYPE_WARN:
                        warnings.warn(
                            'type argument to addoption() is a string %r.'
                            ' For parsearg this should be a type.'
                            ' (options: %s)' % (typ, names),
                            FutureWarning,
                            stacklevel=3)
                    attrs['type'] = Argument._typ_map[typ]
                # used in test_parseopt -> test_parse_defaultgetter
                self.type = attrs['type']
            else:
                self.type = typ
        try:
            # attribute existence is tested in Config._processopt
            self.default = attrs['default']
        except KeyError:
            pass
        self._set_opt_strings(names)
        if not self.dest:
            if self._long_opts:
                self.dest = self._long_opts[0][2:].replace('-', '_')
            else:
                try:
                    self.dest = self._short_opts[0][1:]
                except IndexError:
                    raise ArgumentError(
                        'need a long or short option', self)

    def names(self):
        return self._short_opts + self._long_opts

    def attrs(self):
        # update any attributes set by processopt
        attrs = 'default dest help'.split()
        if self.dest:
            attrs.append(self.dest)
        for attr in attrs:
            try:
                self._attrs[attr] = getattr(self, attr)
            except AttributeError:
                pass
        if self._attrs.get('help'):
            a = self._attrs['help']
            a = a.replace('%default', '%(default)s')
            #a = a.replace('%prog', '%(prog)s')
            self._attrs['help'] = a
        return self._attrs

    def _set_opt_strings(self, opts):
        """directly from optparse

        might not be necessary as this is passed to argparse later on"""
        for opt in opts:
            if len(opt) < 2:
                raise ArgumentError(
                    "invalid option string %r: "
                    "must be at least two characters long" % opt, self)
            elif len(opt) == 2:
                if not (opt[0] == "-" and opt[1] != "-"):
                    raise ArgumentError(
                        "invalid short option string %r: "
                        "must be of the form -x, (x any non-dash char)" % opt,
                        self)
                self._short_opts.append(opt)
            else:
                if not (opt[0:2] == "--" and opt[2] != "-"):
                    raise ArgumentError(
                        "invalid long option string %r: "
                        "must start with --, followed by non-dash" % opt,
                        self)
                self._long_opts.append(opt)

    def __repr__(self):
        args = []
        if self._short_opts:
            args += ['_short_opts: ' + repr(self._short_opts)]
        if self._long_opts:
            args += ['_long_opts: ' + repr(self._long_opts)]
        args += ['dest: ' + repr(self.dest)]
        if hasattr(self, 'type'):
            args += ['type: ' + repr(self.type)]
        if hasattr(self, 'default'):
            args += ['default: ' + repr(self.default)]
        return 'Argument({0})'.format(', '.join(args))


class OptionGroup:
    def __init__(self, name, description="", parser=None):
        self.name = name
        self.description = description
        self.options = []
        self.parser = parser

    def addoption(self, *optnames, **attrs):
        """ add an option to this group.

        if a shortened version of a long option is specified it will
        be suppressed in the help. addoption('--twowords', '--two-words')
        results in help showing '--two-words' only, but --twowords gets
        accepted **and** the automatic destination is in args.twowords
        """
        conflict = set(optnames).intersection(
            name for opt in self.options for name in opt.names())
        if conflict:
            raise ValueError("option names %s already added" % conflict)
        option = Argument(*optnames, **attrs)
        self._addoption_instance(option, shortupper=False)

    def _addoption(self, *optnames, **attrs):
        option = Argument(*optnames, **attrs)
        self._addoption_instance(option, shortupper=True)

    def _addoption_instance(self, option, shortupper=False):
        if not shortupper:
            for opt in option._short_opts:
                if opt[0] == '-' and opt[1].islower():
                    raise ValueError("lowercase shortoptions reserved")
        if self.parser:
            self.parser.processoption(option)
        self.options.append(option)


class MyOptionParser(argparse.ArgumentParser):
    def __init__(self, parser, extra_info=None):
        if not extra_info:
            extra_info = {}
        self._parser = parser
        argparse.ArgumentParser.__init__(self, usage=parser._usage,
            add_help=False, formatter_class=DropShorterLongHelpFormatter)
        # extra_info is a dict of (param -> value) to display if there's
        # an usage error to provide more contextual information to the user
        self.extra_info = extra_info

    def parse_args(self, args=None, namespace=None):
        """allow splitting of positional arguments"""
        args, argv = self.parse_known_args(args, namespace)
        if argv:
            for arg in argv:
                if arg and arg[0] == '-':
                    lines = ['unrecognized arguments: %s' % (' '.join(argv))]
                    for k, v in sorted(self.extra_info.items()):
                        lines.append('  %s: %s' % (k, v))
                    self.error('\n'.join(lines))
            getattr(args, FILE_OR_DIR).extend(argv)
        return args


class DropShorterLongHelpFormatter(argparse.HelpFormatter):
    """shorten help for long options that differ only in extra hyphens

    - collapse **long** options that are the same except for extra hyphens
    - special action attribute map_long_option allows surpressing additional
      long options
    - shortcut if there are only two options and one of them is a short one
    - cache result on action object as this is called at least 2 times
    """
    def _format_action_invocation(self, action):
        orgstr = argparse.HelpFormatter._format_action_invocation(self, action)
        if orgstr and orgstr[0] != '-': # only optional arguments
            return orgstr
        res = getattr(action, '_formatted_action_invocation', None)
        if res:
            return res
        options = orgstr.split(', ')
        if len(options) == 2 and (len(options[0]) == 2 or len(options[1]) == 2):
            # a shortcut for '-h, --help' or '--abc', '-a'
            action._formatted_action_invocation = orgstr
            return orgstr
        return_list = []
        option_map =  getattr(action, 'map_long_option', {})
        if option_map is None:
            option_map = {}
        short_long = {}
        for option in options:
            if len(option) == 2 or option[2] == ' ':
                continue
            if not option.startswith('--'):
                raise ArgumentError('long optional argument without "--": [%s]'
                                    % (option), self)
            xxoption = option[2:]
            if xxoption.split()[0] not in option_map:
                shortened = xxoption.replace('-', '')
                if shortened not in short_long or \
                   len(short_long[shortened]) < len(xxoption):
                    short_long[shortened] = xxoption
        # now short_long has been filled out to the longest with dashes
        # **and** we keep the right option ordering from add_argument
        for option in options: #
            if len(option) == 2 or option[2] == ' ':
                return_list.append(option)
            if option[2:] == short_long.get(option.replace('-', '')):
                return_list.append(option.replace(' ', '='))
        action._formatted_action_invocation = ', '.join(return_list)
        return action._formatted_action_invocation



def _ensure_removed_sysmodule(modname):
    try:
        del sys.modules[modname]
    except KeyError:
        pass

class CmdOptions(object):
    """ holds cmdline options as attributes."""
    def __init__(self, values=()):
        self.__dict__.update(values)
    def __repr__(self):
        return "<CmdOptions %r>" %(self.__dict__,)
    def copy(self):
        return CmdOptions(self.__dict__)

class Notset:
    def __repr__(self):
        return "<NOTSET>"

notset = Notset()
FILE_OR_DIR = 'file_or_dir'

class Config(object):
    """ access to configuration values, pluginmanager and plugin hooks.  """

    def __init__(self, pluginmanager):
        #: access to command line option as attributes.
        #: (deprecated), use :py:func:`getoption() <_pytest.config.Config.getoption>` instead
        self.option = CmdOptions()
        _a = FILE_OR_DIR
        self._parser = Parser(
            usage="%%(prog)s [options] [%s] [%s] [...]" % (_a, _a),
            processopt=self._processopt,
        )
        #: a pluginmanager instance
        self.pluginmanager = pluginmanager
        self.trace = self.pluginmanager.trace.root.get("config")
        self.hook = self.pluginmanager.hook
        self._inicache = {}
        self._opt2dest = {}
        self._cleanup = []
        self._warn = self.pluginmanager._warn
        self.pluginmanager.register(self, "pytestconfig")
        self._configured = False
        def do_setns(dic):
            import pytest
            setns(pytest, dic)
        self.hook.pytest_namespace.call_historic(do_setns, {})
        self.hook.pytest_addoption.call_historic(kwargs=dict(parser=self._parser))

    def add_cleanup(self, func):
        """ Add a function to be called when the config object gets out of
        use (usually coninciding with pytest_unconfigure)."""
        self._cleanup.append(func)

    def _do_configure(self):
        assert not self._configured
        self._configured = True
        self.hook.pytest_configure.call_historic(kwargs=dict(config=self))

    def _ensure_unconfigure(self):
        if self._configured:
            self._configured = False
            self.hook.pytest_unconfigure(config=self)
            self.hook.pytest_configure._call_history = []
        while self._cleanup:
            fin = self._cleanup.pop()
            fin()

    def warn(self, code, message, fslocation=None):
        """ generate a warning for this test session. """
        self.hook.pytest_logwarning.call_historic(kwargs=dict(
            code=code, message=message,
            fslocation=fslocation, nodeid=None))

    def get_terminal_writer(self):
        return self.pluginmanager.get_plugin("terminalreporter")._tw

    def pytest_cmdline_parse(self, pluginmanager, args):
        # REF1 assert self == pluginmanager.config, (self, pluginmanager.config)
        self.parse(args)
        return self

    def notify_exception(self, excinfo, option=None):
        if option and option.fulltrace:
            style = "long"
        else:
            style = "native"
        excrepr = excinfo.getrepr(funcargs=True,
            showlocals=getattr(option, 'showlocals', False),
            style=style,
        )
        res = self.hook.pytest_internalerror(excrepr=excrepr,
                                             excinfo=excinfo)
        if not py.builtin.any(res):
            for line in str(excrepr).split("\n"):
                sys.stderr.write("INTERNALERROR> %s\n" %line)
                sys.stderr.flush()

    def cwd_relative_nodeid(self, nodeid):
        # nodeid's are relative to the rootpath, compute relative to cwd
        if self.invocation_dir != self.rootdir:
            fullpath = self.rootdir.join(nodeid)
            nodeid = self.invocation_dir.bestrelpath(fullpath)
        return nodeid

    @classmethod
    def fromdictargs(cls, option_dict, args):
        """ constructor useable for subprocesses. """
        config = get_config()
        config.option.__dict__.update(option_dict)
        config.parse(args, addopts=False)
        for x in config.option.plugins:
            config.pluginmanager.consider_pluginarg(x)
        return config

    def _processopt(self, opt):
        for name in opt._short_opts + opt._long_opts:
            self._opt2dest[name] = opt.dest

        if hasattr(opt, 'default') and opt.dest:
            if not hasattr(self.option, opt.dest):
                setattr(self.option, opt.dest, opt.default)

    @hookimpl(trylast=True)
    def pytest_load_initial_conftests(self, early_config):
        self.pluginmanager._set_initial_conftests(early_config.known_args_namespace)

    def _initini(self, args):
        ns, unknown_args = self._parser.parse_known_and_unknown_args(args, namespace=self.option.copy())
        r = determine_setup(ns.inifilename, ns.file_or_dir + unknown_args)
        self.rootdir, self.inifile, self.inicfg = r
        self._parser.extra_info['rootdir'] = self.rootdir
        self._parser.extra_info['inifile'] = self.inifile
        self.invocation_dir = py.path.local()
        self._parser.addini('addopts', 'extra command line options', 'args')
        self._parser.addini('minversion', 'minimally required pytest version')

    def _preparse(self, args, addopts=True):
        self._initini(args)
        if addopts:
            args[:] = shlex.split(os.environ.get('PYTEST_ADDOPTS', '')) + args
            args[:] = self.getini("addopts") + args
        self._checkversion()
        self.pluginmanager.consider_preparse(args)
        self.pluginmanager.load_setuptools_entrypoints("pytest11")
        self.pluginmanager.consider_env()
        self.known_args_namespace = ns = self._parser.parse_known_args(args, namespace=self.option.copy())
        if self.known_args_namespace.confcutdir is None and self.inifile:
            confcutdir = py.path.local(self.inifile).dirname
            self.known_args_namespace.confcutdir = confcutdir
        try:
            self.hook.pytest_load_initial_conftests(early_config=self,
                    args=args, parser=self._parser)
        except ConftestImportFailure:
            e = sys.exc_info()[1]
            if ns.help or ns.version:
                # we don't want to prevent --help/--version to work
                # so just let is pass and print a warning at the end
                self._warn("could not load initial conftests (%s)\n" % e.path)
            else:
                raise

    def _checkversion(self):
        import pytest
        minver = self.inicfg.get('minversion', None)
        if minver:
            ver = minver.split(".")
            myver = pytest.__version__.split(".")
            if myver < ver:
                raise pytest.UsageError(
                    "%s:%d: requires pytest-%s, actual pytest-%s'" %(
                    self.inicfg.config.path, self.inicfg.lineof('minversion'),
                    minver, pytest.__version__))

    def parse(self, args, addopts=True):
        # parse given cmdline arguments into this config object.
        assert not hasattr(self, 'args'), (
                "can only parse cmdline args at most once per Config object")
        self._origargs = args
        self.hook.pytest_addhooks.call_historic(
                                  kwargs=dict(pluginmanager=self.pluginmanager))
        self._preparse(args, addopts=addopts)
        # XXX deprecated hook:
        self.hook.pytest_cmdline_preparse(config=self, args=args)
        args = self._parser.parse_setoption(args, self.option, namespace=self.option)
        if not args:
            cwd = os.getcwd()
            if cwd == self.rootdir:
                args = self.getini('testpaths')
            if not args:
                args = [cwd]
        self.args = args

    def addinivalue_line(self, name, line):
        """ add a line to an ini-file option. The option must have been
        declared but might not yet be set in which case the line becomes the
        the first line in its value. """
        x = self.getini(name)
        assert isinstance(x, list)
        x.append(line) # modifies the cached list inline

    def getini(self, name):
        """ return configuration value from an :ref:`ini file <inifiles>`. If the
        specified name hasn't been registered through a prior
        :py:func:`parser.addini <pytest.config.Parser.addini>`
        call (usually from a plugin), a ValueError is raised. """
        try:
            return self._inicache[name]
        except KeyError:
            self._inicache[name] = val = self._getini(name)
            return val

    def _getini(self, name):
        try:
            description, type, default = self._parser._inidict[name]
        except KeyError:
            raise ValueError("unknown configuration value: %r" %(name,))
        value = self._get_override_ini_value(name)
        if value is None:
            try:
                value = self.inicfg[name]
            except KeyError:
                if default is not None:
                    return default
                if type is None:
                    return ''
                return []
        if type == "pathlist":
            dp = py.path.local(self.inicfg.config.path).dirpath()
            l = []
            for relpath in shlex.split(value):
                l.append(dp.join(relpath, abs=True))
            return l
        elif type == "args":
            return shlex.split(value)
        elif type == "linelist":
            return [t for t in map(lambda x: x.strip(), value.split("\n")) if t]
        elif type == "bool":
            return bool(_strtobool(value.strip()))
        else:
            assert type is None
            return value

    def _getconftest_pathlist(self, name, path):
        try:
            mod, relroots = self.pluginmanager._rget_with_confmod(name, path)
        except KeyError:
            return None
        modpath = py.path.local(mod.__file__).dirpath()
        l = []
        for relroot in relroots:
            if not isinstance(relroot, py.path.local):
                relroot = relroot.replace("/", py.path.local.sep)
                relroot = modpath.join(relroot, abs=True)
            l.append(relroot)
        return l

    def _get_override_ini_value(self, name):
        value = None
        # override_ini is a list of list, to support both -o foo1=bar1 foo2=bar2 and
        # and -o foo1=bar1 -o foo2=bar2 options
        # always use the last item if multiple value set for same ini-name,
        # e.g. -o foo=bar1 -o foo=bar2 will set foo to bar2
        if self.getoption("override_ini", None):
            for ini_config_list in self.option.override_ini:
                for ini_config in ini_config_list:
                    (key, user_ini_value) = ini_config.split("=", 1)
                    if key == name:
                        value = user_ini_value
        return value

    def getoption(self, name, default=notset, skip=False):
        """ return command line option value.

        :arg name: name of the option.  You may also specify
            the literal ``--OPT`` option instead of the "dest" option name.
        :arg default: default value if no option of that name exists.
        :arg skip: if True raise pytest.skip if option does not exists
            or has a None value.
        """
        name = self._opt2dest.get(name, name)
        try:
            val = getattr(self.option, name)
            if val is None and skip:
                raise AttributeError(name)
            return val
        except AttributeError:
            if default is not notset:
                return default
            if skip:
                import pytest
                pytest.skip("no %r option found" %(name,))
            raise ValueError("no option named %r" % (name,))

    def getvalue(self, name, path=None):
        """ (deprecated, use getoption()) """
        return self.getoption(name)

    def getvalueorskip(self, name, path=None):
        """ (deprecated, use getoption(skip=True)) """
        return self.getoption(name, skip=True)

def exists(path, ignore=EnvironmentError):
    try:
        return path.check()
    except ignore:
        return False

def getcfg(args, inibasenames):
    args = [x for x in args if not str(x).startswith("-")]
    if not args:
        args = [py.path.local()]
    for arg in args:
        arg = py.path.local(arg)
        for base in arg.parts(reverse=True):
            for inibasename in inibasenames:
                p = base.join(inibasename)
                if exists(p):
                    iniconfig = py.iniconfig.IniConfig(p)
                    if 'pytest' in iniconfig.sections:
                        return base, p, iniconfig['pytest']
                    elif inibasename == "pytest.ini":
                        # allowed to be empty
                        return base, p, {}
    return None, None, None


def get_common_ancestor(args):
    # args are what we get after early command line parsing (usually
    # strings, but can be py.path.local objects as well)
    common_ancestor = None
    for arg in args:
        if str(arg)[0] == "-":
            continue
        p = py.path.local(arg)
        if common_ancestor is None:
            common_ancestor = p
        else:
            if p.relto(common_ancestor) or p == common_ancestor:
                continue
            elif common_ancestor.relto(p):
                common_ancestor = p
            else:
                shared = p.common(common_ancestor)
                if shared is not None:
                    common_ancestor = shared
    if common_ancestor is None:
        common_ancestor = py.path.local()
    elif not common_ancestor.isdir():
        common_ancestor = common_ancestor.dirpath()
    return common_ancestor


def determine_setup(inifile, args):
    if inifile:
        iniconfig = py.iniconfig.IniConfig(inifile)
        try:
            inicfg = iniconfig["pytest"]
        except KeyError:
            inicfg = None
        rootdir = get_common_ancestor(args)
    else:
        ancestor = get_common_ancestor(args)
        rootdir, inifile, inicfg = getcfg(
            [ancestor], ["pytest.ini", "tox.ini", "setup.cfg"])
        if rootdir is None:
            for rootdir in ancestor.parts(reverse=True):
                if rootdir.join("setup.py").exists():
                    break
            else:
                rootdir = ancestor
    return rootdir, inifile, inicfg or {}


def setns(obj, dic):
    import pytest
    for name, value in dic.items():
        if isinstance(value, dict):
            mod = getattr(obj, name, None)
            if mod is None:
                modname = "pytest.%s" % name
                mod = types.ModuleType(modname)
                sys.modules[modname] = mod
                mod.__all__ = []
                setattr(obj, name, mod)
            obj.__all__.append(name)
            setns(mod, value)
        else:
            setattr(obj, name, value)
            obj.__all__.append(name)
            #if obj != pytest:
            #    pytest.__all__.append(name)
            setattr(pytest, name, value)


def create_terminal_writer(config, *args, **kwargs):
    """Create a TerminalWriter instance configured according to the options
    in the config object. Every code which requires a TerminalWriter object
    and has access to a config object should use this function.
    """
    tw = py.io.TerminalWriter(*args, **kwargs)
    if config.option.color == 'yes':
        tw.hasmarkup = True
    if config.option.color == 'no':
        tw.hasmarkup = False
    return tw


def _strtobool(val):
    """Convert a string representation of truth to true (1) or false (0).

    True values are 'y', 'yes', 't', 'true', 'on', and '1'; false values
    are 'n', 'no', 'f', 'false', 'off', and '0'.  Raises ValueError if
    'val' is anything else.

    .. note:: copied from distutils.util
    """
    val = val.lower()
    if val in ('y', 'yes', 't', 'true', 'on', '1'):
        return 1
    elif val in ('n', 'no', 'f', 'false', 'off', '0'):
        return 0
    else:
        raise ValueError("invalid truth value %r" % (val,))<|MERGE_RESOLUTION|>--- conflicted
+++ resolved
@@ -63,16 +63,10 @@
 _preinit = []
 
 default_plugins = (
-<<<<<<< HEAD
-     "mark main terminal runner python pdb unittest capture skipping "
+     "mark main terminal runner python debugging unittest capture skipping "
      "tmpdir monkeypatch recwarn pastebin helpconfig nose assertion "
      "junitxml resultlog doctest cacheprovider freeze_support "
      "setuponly setupplan").split()
-=======
-     "mark main terminal runner python debugging unittest capture skipping "
-     "tmpdir monkeypatch recwarn pastebin helpconfig nose assertion genscript "
-     "junitxml resultlog doctest cacheprovider").split()
->>>>>>> cc0920ce
 
 builtin_plugins = set(default_plugins)
 builtin_plugins.add("pytester")
