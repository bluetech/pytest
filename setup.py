--- conflicted
+++ resolved
@@ -13,19 +13,10 @@
     'funcsigs>=1.0;python_version<"3.0"',
     'pathlib2>=2.2.0;python_version<"3.6"',
     'colorama;sys_platform=="win32"',
-    "pluggy>=0.7",
+    "pluggy>=0.9",
 ]
 
 
-<<<<<<< HEAD
-# if _PYTEST_SETUP_SKIP_PLUGGY_DEP is set, skip installing pluggy;
-# used by tox.ini to test with pluggy master
-if "_PYTEST_SETUP_SKIP_PLUGGY_DEP" not in os.environ:
-    INSTALL_REQUIRES.append("pluggy>=0.9")
-
-
-=======
->>>>>>> 2b3d69da
 def main():
     setup(
         use_scm_version={"write_to": "src/_pytest/_version.py"},
