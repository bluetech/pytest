import py, pytest

import _pytest._code
from _pytest.config import getcfg, get_common_ancestor, determine_setup
from _pytest.main import EXIT_NOTESTSCOLLECTED

class TestParseIni:

    @pytest.mark.parametrize('section, filename',
                             [('pytest', 'pytest.ini'), ('tool:pytest', 'setup.cfg')])
    def test_getcfg_and_config(self, testdir, tmpdir, section, filename):
        sub = tmpdir.mkdir("sub")
        sub.chdir()
        tmpdir.join(filename).write(_pytest._code.Source("""
            [{section}]
            name = value
        """.format(section=section)))
        rootdir, inifile, cfg = getcfg([sub])
        assert cfg['name'] == "value"
        config = testdir.parseconfigure(sub)
        assert config.inicfg['name'] == 'value'

    def test_getcfg_empty_path(self):
        """correctly handle zero length arguments (a la pytest '')"""
        getcfg([''])

    def test_append_parse_args(self, testdir, tmpdir, monkeypatch):
        monkeypatch.setenv('PYTEST_ADDOPTS', '--color no -rs --tb="short"')
        tmpdir.join("pytest.ini").write(_pytest._code.Source("""
            [pytest]
            addopts = --verbose
        """))
        config = testdir.parseconfig(tmpdir)
        assert config.option.color == 'no'
        assert config.option.reportchars == 's'
        assert config.option.tbstyle == 'short'
        assert config.option.verbose

    def test_tox_ini_wrong_version(self, testdir):
        testdir.makefile('.ini', tox="""
            [pytest]
            minversion=9.0
        """)
        result = testdir.runpytest()
        assert result.ret != 0
        result.stderr.fnmatch_lines([
            "*tox.ini:2*requires*9.0*actual*"
        ])

    @pytest.mark.parametrize("section, name", [
        ('tool:pytest', 'setup.cfg'),
        ('pytest', 'tox.ini'),
        ('pytest', 'pytest.ini')],
    )
    def test_ini_names(self, testdir, name, section):
        testdir.tmpdir.join(name).write(py.std.textwrap.dedent("""
            [{section}]
            minversion = 1.0
        """.format(section=section)))
        config = testdir.parseconfig()
        assert config.getini("minversion") == "1.0"

    def test_toxini_before_lower_pytestini(self, testdir):
        sub = testdir.tmpdir.mkdir("sub")
        sub.join("tox.ini").write(py.std.textwrap.dedent("""
            [pytest]
            minversion = 2.0
        """))
        testdir.tmpdir.join("pytest.ini").write(py.std.textwrap.dedent("""
            [pytest]
            minversion = 1.5
        """))
        config = testdir.parseconfigure(sub)
        assert config.getini("minversion") == "2.0"

    @pytest.mark.xfail(reason="probably not needed")
    def test_confcutdir(self, testdir):
        sub = testdir.mkdir("sub")
        sub.chdir()
        testdir.makeini("""
            [pytest]
            addopts = --qwe
        """)
        result = testdir.inline_run("--confcutdir=.")
        assert result.ret == 0
        
class TestConfigCmdlineParsing:
    def test_parsing_again_fails(self, testdir):
        config = testdir.parseconfig()
        pytest.raises(AssertionError, lambda: config.parse([]))

    def test_explicitly_specified_config_file_is_loaded(self, testdir):
        testdir.makeconftest("""
            def pytest_addoption(parser):
                parser.addini("custom", "")
        """)
        testdir.makeini("""
            [pytest]
            custom = 0
        """)
        testdir.makefile(".cfg", custom = """
            [pytest]
            custom = 1
        """)
        config = testdir.parseconfig("-c", "custom.cfg")
        assert config.getini("custom") == "1"

    def test_absolute_win32_path(self, testdir):
        temp_cfg_file = testdir.makefile(".cfg", custom="""
            [pytest]
            addopts = --version
        """)
        from os.path import normpath
        temp_cfg_file = normpath(str(temp_cfg_file))
        ret = pytest.main("-c " + temp_cfg_file)
        assert ret == _pytest.main.EXIT_OK

class TestConfigAPI:
    def test_config_trace(self, testdir):
        config = testdir.parseconfig()
        l = []
        config.trace.root.setwriter(l.append)
        config.trace("hello")
        assert len(l) == 1
        assert l[0] == "hello [config]\n"

    def test_config_getoption(self, testdir):
        testdir.makeconftest("""
            def pytest_addoption(parser):
                parser.addoption("--hello", "-X", dest="hello")
        """)
        config = testdir.parseconfig("--hello=this")
        for x in ("hello", "--hello", "-X"):
            assert config.getoption(x) == "this"
        pytest.raises(ValueError, "config.getoption('qweqwe')")

    @pytest.mark.skipif('sys.version_info[:2] not in [(2, 6), (2, 7)]')
    def test_config_getoption_unicode(self, testdir):
        testdir.makeconftest("""
            from __future__ import unicode_literals

            def pytest_addoption(parser):
                parser.addoption('--hello', type='string')
        """)
        config = testdir.parseconfig('--hello=this')
        assert config.getoption('hello') == 'this'

    def test_config_getvalueorskip(self, testdir):
        config = testdir.parseconfig()
        pytest.raises(pytest.skip.Exception,
            "config.getvalueorskip('hello')")
        verbose = config.getvalueorskip("verbose")
        assert verbose == config.option.verbose

    def test_config_getvalueorskip_None(self, testdir):
        testdir.makeconftest("""
            def pytest_addoption(parser):
                parser.addoption("--hello")
        """)
        config = testdir.parseconfig()
        with pytest.raises(pytest.skip.Exception):
            config.getvalueorskip('hello')

    def test_getoption(self, testdir):
        config = testdir.parseconfig()
        with pytest.raises(ValueError):
            config.getvalue('x')
        assert config.getoption("x", 1) == 1

    def test_getconftest_pathlist(self, testdir, tmpdir):
        somepath = tmpdir.join("x", "y", "z")
        p = tmpdir.join("conftest.py")
        p.write("pathlist = ['.', %r]" % str(somepath))
        config = testdir.parseconfigure(p)
        assert config._getconftest_pathlist('notexist', path=tmpdir) is None
        pl = config._getconftest_pathlist('pathlist', path=tmpdir)
        print(pl)
        assert len(pl) == 2
        assert pl[0] == tmpdir
        assert pl[1] == somepath

    def test_addini(self, testdir):
        testdir.makeconftest("""
            def pytest_addoption(parser):
                parser.addini("myname", "my new ini value")
        """)
        testdir.makeini("""
            [pytest]
            myname=hello
        """)
        config = testdir.parseconfig()
        val = config.getini("myname")
        assert val == "hello"
        pytest.raises(ValueError, config.getini, 'other')

    def test_addini_pathlist(self, testdir):
        testdir.makeconftest("""
            def pytest_addoption(parser):
                parser.addini("paths", "my new ini value", type="pathlist")
                parser.addini("abc", "abc value")
        """)
        p = testdir.makeini("""
            [pytest]
            paths=hello world/sub.py
        """)
        config = testdir.parseconfig()
        l = config.getini("paths")
        assert len(l) == 2
        assert l[0] == p.dirpath('hello')
        assert l[1] == p.dirpath('world/sub.py')
        pytest.raises(ValueError, config.getini, 'other')

    def test_addini_args(self, testdir):
        testdir.makeconftest("""
            def pytest_addoption(parser):
                parser.addini("args", "new args", type="args")
                parser.addini("a2", "", "args", default="1 2 3".split())
        """)
        testdir.makeini("""
            [pytest]
            args=123 "123 hello" "this"
        """)
        config = testdir.parseconfig()
        l = config.getini("args")
        assert len(l) == 3
        assert l == ["123", "123 hello", "this"]
        l = config.getini("a2")
        assert l == list("123")

    def test_addini_linelist(self, testdir):
        testdir.makeconftest("""
            def pytest_addoption(parser):
                parser.addini("xy", "", type="linelist")
                parser.addini("a2", "", "linelist")
        """)
        testdir.makeini("""
            [pytest]
            xy= 123 345
                second line
        """)
        config = testdir.parseconfig()
        l = config.getini("xy")
        assert len(l) == 2
        assert l == ["123 345", "second line"]
        l = config.getini("a2")
        assert l == []

    @pytest.mark.parametrize('str_val, bool_val',
                             [('True', True), ('no', False), ('no-ini', True)])
    def test_addini_bool(self, testdir, str_val, bool_val):
        testdir.makeconftest("""
            def pytest_addoption(parser):
                parser.addini("strip", "", type="bool", default=True)
        """)
        if str_val != 'no-ini':
            testdir.makeini("""
                [pytest]
                strip=%s
            """ % str_val)
        config = testdir.parseconfig()
        assert config.getini("strip") is bool_val

    def test_addinivalue_line_existing(self, testdir):
        testdir.makeconftest("""
            def pytest_addoption(parser):
                parser.addini("xy", "", type="linelist")
        """)
        testdir.makeini("""
            [pytest]
            xy= 123
        """)
        config = testdir.parseconfig()
        l = config.getini("xy")
        assert len(l) == 1
        assert l == ["123"]
        config.addinivalue_line("xy", "456")
        l = config.getini("xy")
        assert len(l) == 2
        assert l == ["123", "456"]

    def test_addinivalue_line_new(self, testdir):
        testdir.makeconftest("""
            def pytest_addoption(parser):
                parser.addini("xy", "", type="linelist")
        """)
        config = testdir.parseconfig()
        assert not config.getini("xy")
        config.addinivalue_line("xy", "456")
        l = config.getini("xy")
        assert len(l) == 1
        assert l == ["456"]
        config.addinivalue_line("xy", "123")
        l = config.getini("xy")
        assert len(l) == 2
        assert l == ["456", "123"]


class TestConfigFromdictargs:
    def test_basic_behavior(self):
        from _pytest.config import Config
        option_dict = {
            'verbose': 444,
            'foo': 'bar',
            'capture': 'no',
        }
        args = ['a', 'b']

        config = Config.fromdictargs(option_dict, args)
        with pytest.raises(AssertionError):
            config.parse(['should refuse to parse again'])
        assert config.option.verbose == 444
        assert config.option.foo == 'bar'
        assert config.option.capture == 'no'
        assert config.args == args

    def test_origargs(self):
        """Show that fromdictargs can handle args in their "orig" format"""
        from _pytest.config import Config
        option_dict = {}
        args = ['-vvvv', '-s', 'a', 'b']

        config = Config.fromdictargs(option_dict, args)
        assert config.args == ['a', 'b']
        assert config._origargs == args
        assert config.option.verbose == 4
        assert config.option.capture == 'no'

    def test_inifilename(self, tmpdir):
        tmpdir.join("foo/bar.ini").ensure().write(_pytest._code.Source("""
            [pytest]
            name = value
        """))

        from _pytest.config import Config
        inifile = '../../foo/bar.ini'
        option_dict = {
            'inifilename': inifile,
            'capture': 'no',
        }

        cwd = tmpdir.join('a/b')
        cwd.join('pytest.ini').ensure().write(_pytest._code.Source("""
            [pytest]
            name = wrong-value
            should_not_be_set = true
        """))
        with cwd.ensure(dir=True).as_cwd():
            config = Config.fromdictargs(option_dict, ())

        assert config.args == [str(cwd)]
        assert config.option.inifilename == inifile
        assert config.option.capture == 'no'

        # this indicates this is the file used for getting configuration values
        assert config.inifile == inifile
        assert config.inicfg.get('name') == 'value'
        assert config.inicfg.get('should_not_be_set') is None


def test_options_on_small_file_do_not_blow_up(testdir):
    def runfiletest(opts):
        reprec = testdir.inline_run(*opts)
        passed, skipped, failed = reprec.countoutcomes()
        assert failed == 2
        assert skipped == passed == 0
    path = testdir.makepyfile("""
        def test_f1(): assert 0
        def test_f2(): assert 0
    """)

    for opts in ([], ['-l'], ['-s'], ['--tb=no'], ['--tb=short'],
                 ['--tb=long'], ['--fulltrace'],
                 ['--traceconfig'], ['-v'], ['-v', '-v']):
        runfiletest(opts + [path])

def test_preparse_ordering_with_setuptools(testdir, monkeypatch):
    pkg_resources = pytest.importorskip("pkg_resources")
    def my_iter(name):
        assert name == "pytest11"
        class Dist:
            project_name = 'spam'
            version = '1.0'
            def _get_metadata(self, name):
                return ['foo.txt,sha256=abc,123']
        class EntryPoint:
            name = "mytestplugin"
            dist = Dist()
            def load(self):
                class PseudoPlugin:
                    x = 42
                return PseudoPlugin()
        return iter([EntryPoint()])
    monkeypatch.setattr(pkg_resources, 'iter_entry_points', my_iter)
    testdir.makeconftest("""
        pytest_plugins = "mytestplugin",
    """)
    monkeypatch.setenv("PYTEST_PLUGINS", "mytestplugin")
    config = testdir.parseconfig()
    plugin = config.pluginmanager.getplugin("mytestplugin")
    assert plugin.x == 42


def test_setuptools_importerror_issue1479(testdir, monkeypatch):
    pkg_resources = pytest.importorskip("pkg_resources")
    def my_iter(name):
        assert name == "pytest11"
        class Dist:
            project_name = 'spam'
            version = '1.0'
            def _get_metadata(self, name):
                return ['foo.txt,sha256=abc,123']
        class EntryPoint:
            name = "mytestplugin"
            dist = Dist()
            def load(self):
                raise ImportError("Don't hide me!")
        return iter([EntryPoint()])

    monkeypatch.setattr(pkg_resources, 'iter_entry_points', my_iter)
    with pytest.raises(ImportError):
        testdir.parseconfig()


def test_plugin_preparse_prevents_setuptools_loading(testdir, monkeypatch):
    pkg_resources = pytest.importorskip("pkg_resources")
    def my_iter(name):
        assert name == "pytest11"
        class Dist:
            project_name = 'spam'
            version = '1.0'
            def _get_metadata(self, name):
                return ['foo.txt,sha256=abc,123']
        class EntryPoint:
            name = "mytestplugin"
            dist = Dist()
            def load(self):
                assert 0, "should not arrive here"
        return iter([EntryPoint()])
    monkeypatch.setattr(pkg_resources, 'iter_entry_points', my_iter)
    config = testdir.parseconfig("-p", "no:mytestplugin")
    plugin = config.pluginmanager.getplugin("mytestplugin")
    assert plugin is None

def test_cmdline_processargs_simple(testdir):
    testdir.makeconftest("""
        def pytest_cmdline_preparse(args):
            args.append("-h")
    """)
    result = testdir.runpytest()
    result.stdout.fnmatch_lines([
        "*pytest*",
        "*-h*",
    ])

def test_invalid_options_show_extra_information(testdir):
    """display extra information when pytest exits due to unrecognized
    options in the command-line"""
    testdir.makeini("""
        [pytest]
        addopts = --invalid-option
    """)
    result = testdir.runpytest()
    result.stderr.fnmatch_lines([
        "*error: unrecognized arguments: --invalid-option*",
        "*  inifile: %s*" % testdir.tmpdir.join('tox.ini'),
        "*  rootdir: %s*" % testdir.tmpdir,
    ])


@pytest.mark.parametrize('args', [
    ['dir1', 'dir2', '-v'],
    ['dir1', '-v', 'dir2'],
    ['dir2', '-v', 'dir1'],
    ['-v', 'dir2', 'dir1'],
])
def test_consider_args_after_options_for_rootdir_and_inifile(testdir, args):
    """
    Consider all arguments in the command-line for rootdir and inifile
    discovery, even if they happen to occur after an option. #949
    """
    # replace "dir1" and "dir2" from "args" into their real directory
    root = testdir.tmpdir.mkdir('myroot')
    d1 = root.mkdir('dir1')
    d2 = root.mkdir('dir2')
    for i, arg in enumerate(args):
        if arg == 'dir1':
            args[i] = d1
        elif arg == 'dir2':
            args[i] = d2
    with root.as_cwd():
        result = testdir.runpytest(*args)
    result.stdout.fnmatch_lines(['*rootdir: *myroot, inifile: '])


@pytest.mark.skipif("sys.platform == 'win32'")
def test_toolongargs_issue224(testdir):
    result = testdir.runpytest("-m", "hello" * 500)
    assert result.ret == EXIT_NOTESTSCOLLECTED

def test_notify_exception(testdir, capfd):
    config = testdir.parseconfig()
    excinfo = pytest.raises(ValueError, "raise ValueError(1)")
    config.notify_exception(excinfo)
    out, err = capfd.readouterr()
    assert "ValueError" in err
    class A:
        def pytest_internalerror(self, excrepr):
            return True
    config.pluginmanager.register(A())
    config.notify_exception(excinfo)
    out, err = capfd.readouterr()
    assert not err


def test_load_initial_conftest_last_ordering(testdir):
    from _pytest.config  import get_config
    pm = get_config().pluginmanager
    class My:
        def pytest_load_initial_conftests(self):
            pass
    m = My()
    pm.register(m)
    hc = pm.hook.pytest_load_initial_conftests
    l = hc._nonwrappers + hc._wrappers
    expected = [
        "_pytest.config",
        'test_config',
        '_pytest.capture',
    ]
    assert [x.function.__module__ for x in l] == expected


class TestWarning:
    def test_warn_config(self, testdir):
        testdir.makeconftest("""
            l = []
            def pytest_configure(config):
                config.warn("C1", "hello")
            def pytest_logwarning(code, message):
                if message == "hello" and code == "C1":
                    l.append(1)
        """)
        testdir.makepyfile("""
            def test_proper(pytestconfig):
                import conftest
                assert conftest.l == [1]
        """)
        reprec = testdir.inline_run()
        reprec.assertoutcome(passed=1)

    def test_warn_on_test_item_from_request(self, testdir, request):
        testdir.makepyfile("""
            import pytest

            @pytest.fixture
            def fix(request):
                request.node.warn("T1", "hello")

            def test_hello(fix):
                pass
        """)
        result = testdir.runpytest("--disable-pytest-warnings")
        assert result.parseoutcomes()["pytest-warnings"] > 0
        assert "hello" not in result.stdout.str()

        result = testdir.runpytest()
        result.stdout.fnmatch_lines("""
            ===*pytest-warning summary*===
            *WT1*test_warn_on_test_item*:7 hello*
        """)

class TestRootdir:
    def test_simple_noini(self, tmpdir):
        assert get_common_ancestor([tmpdir]) == tmpdir
        a = tmpdir.mkdir("a")
        assert get_common_ancestor([a, tmpdir]) == tmpdir
        assert get_common_ancestor([tmpdir, a]) == tmpdir
        with tmpdir.as_cwd():
            assert get_common_ancestor([]) == tmpdir
            no_path = tmpdir.join('does-not-exist')
            assert get_common_ancestor([no_path]) == tmpdir
            assert get_common_ancestor([no_path.join('a')]) == tmpdir

    @pytest.mark.parametrize("name", "setup.cfg tox.ini pytest.ini".split())
    def test_with_ini(self, tmpdir, name):
        inifile = tmpdir.join(name)
        inifile.write("[pytest]\n")

        a = tmpdir.mkdir("a")
        b = a.mkdir("b")
        for args in ([tmpdir], [a], [b]):
            rootdir, inifile, inicfg = determine_setup(None, args)
            assert rootdir == tmpdir
            assert inifile == inifile
        rootdir, inifile, inicfg = determine_setup(None, [b,a])
        assert rootdir == tmpdir
        assert inifile == inifile

    @pytest.mark.parametrize("name", "setup.cfg tox.ini".split())
    def test_pytestini_overides_empty_other(self, tmpdir, name):
        inifile = tmpdir.ensure("pytest.ini")
        a = tmpdir.mkdir("a")
        a.ensure(name)
        rootdir, inifile, inicfg = determine_setup(None, [a])
        assert rootdir == tmpdir
        assert inifile == inifile

    def test_setuppy_fallback(self, tmpdir):
        a = tmpdir.mkdir("a")
        a.ensure("setup.cfg")
        tmpdir.ensure("setup.py")
        rootdir, inifile, inicfg = determine_setup(None, [a])
        assert rootdir == tmpdir
        assert inifile is None
        assert inicfg == {}

<<<<<<< HEAD
    def test_nothing(self, tmpdir, monkeypatch):
        monkeypatch.chdir(str(tmpdir))
=======
    def test_nothing(self, tmpdir):
        tmpdir.chdir()
>>>>>>> 3e685d6a
        rootdir, inifile, inicfg = determine_setup(None, [tmpdir])
        assert rootdir == tmpdir
        assert inifile is None
        assert inicfg == {}

    def test_with_specific_inifile(self, tmpdir):
        inifile = tmpdir.ensure("pytest.ini")
        rootdir, inifile, inicfg = determine_setup(inifile, [tmpdir])
        assert rootdir == tmpdir

<<<<<<< HEAD
class TestOverrideIniArgs:
    @pytest.mark.parametrize("name", "setup.cfg tox.ini pytest.ini".split())
    def test_override_ini_names(self, testdir, name):
        testdir.tmpdir.join(name).write(py.std.textwrap.dedent("""
            [pytest]
            custom = 1.0"""))
        testdir.makeconftest("""
            def pytest_addoption(parser):
                parser.addini("custom", "")""")
        testdir.makepyfile("""
            def test_pass(pytestconfig):
                ini_val = pytestconfig.getini("custom")
                print('\\ncustom_option:%s\\n' % ini_val)""")

        result = testdir.runpytest("--override-ini", "custom=2.0", "-s")
        assert result.ret == 0
        result.stdout.fnmatch_lines(["custom_option:2.0"])

        result = testdir.runpytest("--override-ini", "custom=2.0",
                                   "--override-ini=custom=3.0", "-s")
        assert result.ret == 0
        result.stdout.fnmatch_lines(["custom_option:3.0"])


    def test_override_ini_pathlist(self, testdir):
        testdir.makeconftest("""
            def pytest_addoption(parser):
                parser.addini("paths", "my new ini value", type="pathlist")""")
        testdir.makeini("""
            [pytest]
            paths=blah.py""")
        testdir.makepyfile("""
            import py.path
            def test_pathlist(pytestconfig):
                config_paths = pytestconfig.getini("paths")
                print(config_paths)
                for cpf in config_paths:
                    print('\\nuser_path:%s' % cpf.basename)""")
        result = testdir.runpytest("--override-ini",
                                   'paths=foo/bar1.py foo/bar2.py', "-s")
        result.stdout.fnmatch_lines(["user_path:bar1.py",
                                     "user_path:bar2.py"])

    def test_override_multiple_and_default(self, testdir):
        testdir.makeconftest("""
            def pytest_addoption(parser):
                addini = parser.addini
                addini("custom_option_1", "", default="o1")
                addini("custom_option_2", "", default="o2")
                addini("custom_option_3", "", default=False, type="bool")
                addini("custom_option_4", "", default=True, type="bool")""")
        testdir.makeini("""
            [pytest]
            custom_option_1=custom_option_1
            custom_option_2=custom_option_2""")
        testdir.makepyfile("""
            def test_multiple_options(pytestconfig):
                prefix = "custom_option"
                for x in range(1, 5):
                    ini_value=pytestconfig.getini("%s_%d" % (prefix, x))
                    print('\\nini%d:%s' % (x, ini_value))""")
        result = testdir.runpytest(
            "--override-ini", 'custom_option_1=fulldir=/tmp/user1',
            'custom_option_2=url=/tmp/user2?a=b&d=e',
            "-o", 'custom_option_3=True',
            "-o", 'custom_option_4=no', "-s")
        result.stdout.fnmatch_lines(["ini1:fulldir=/tmp/user1",
                                     "ini2:url=/tmp/user2?a=b&d=e",
                                     "ini3:True",
                                     "ini4:False"])

    def test_with_arg_outside_cwd_without_inifile(self, tmpdir, monkeypatch):
        monkeypatch.chdir(str(tmpdir))
=======
    def test_with_arg_outside_cwd_without_inifile(self, tmpdir):
        tmpdir.chdir()
>>>>>>> 3e685d6a
        a = tmpdir.mkdir("a")
        b = tmpdir.mkdir("b")
        rootdir, inifile, inicfg = determine_setup(None, [a, b])
        assert rootdir == tmpdir
        assert inifile is None

    def test_with_arg_outside_cwd_with_inifile(self, tmpdir):
        a = tmpdir.mkdir("a")
        b = tmpdir.mkdir("b")
        inifile = a.ensure("pytest.ini")
        rootdir, parsed_inifile, inicfg = determine_setup(None, [a, b])
        assert rootdir == a
        assert inifile == parsed_inifile

    @pytest.mark.parametrize('dirs', ([], ['does-not-exist'],
                                      ['a/does-not-exist']))
    def test_with_non_dir_arg(self, dirs, tmpdir):
        with tmpdir.ensure(dir=True).as_cwd():
            rootdir, inifile, inicfg = determine_setup(None, dirs)
            assert rootdir == tmpdir
            assert inifile is None

    def test_with_existing_file_in_subdir(self, tmpdir):
        a = tmpdir.mkdir("a")
        a.ensure("exist")
        with tmpdir.as_cwd():
            rootdir, inifile, inicfg = determine_setup(None, ['a/exist'])
            assert rootdir == tmpdir
            assert inifile is None
<|MERGE_RESOLUTION|>--- conflicted
+++ resolved
@@ -614,13 +614,8 @@
         assert inifile is None
         assert inicfg == {}
 
-<<<<<<< HEAD
     def test_nothing(self, tmpdir, monkeypatch):
         monkeypatch.chdir(str(tmpdir))
-=======
-    def test_nothing(self, tmpdir):
-        tmpdir.chdir()
->>>>>>> 3e685d6a
         rootdir, inifile, inicfg = determine_setup(None, [tmpdir])
         assert rootdir == tmpdir
         assert inifile is None
@@ -631,7 +626,7 @@
         rootdir, inifile, inicfg = determine_setup(inifile, [tmpdir])
         assert rootdir == tmpdir
 
-<<<<<<< HEAD
+
 class TestOverrideIniArgs:
     @pytest.mark.parametrize("name", "setup.cfg tox.ini pytest.ini".split())
     def test_override_ini_names(self, testdir, name):
@@ -705,10 +700,6 @@
 
     def test_with_arg_outside_cwd_without_inifile(self, tmpdir, monkeypatch):
         monkeypatch.chdir(str(tmpdir))
-=======
-    def test_with_arg_outside_cwd_without_inifile(self, tmpdir):
-        tmpdir.chdir()
->>>>>>> 3e685d6a
         a = tmpdir.mkdir("a")
         b = tmpdir.mkdir("b")
         rootdir, inifile, inicfg = determine_setup(None, [a, b])
