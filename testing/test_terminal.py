--- conflicted
+++ resolved
@@ -1716,19 +1716,11 @@
         )
         result = testdir.runpytest()
         result.stdout.re_match_lines(
-<<<<<<< HEAD
-            [
-                line.format(**RE_COLORS)
-                for line in [
+            color_mapping.format_for_rematch(
+                [
                     r"test_axfail.py {yellow}x{reset}{green} \s+ \[  4%\]{reset}",
                     r"test_bar.py ({green}\.{reset}){{10}}{green} \s+ \[ 52%\]{reset}",
                     r"test_foo.py ({green}\.{reset}){{5}}{yellow} \s+ \[ 76%\]{reset}",
-=======
-            color_mapping.format_for_rematch(
-                [
-                    r"test_bar.py ({green}\.{reset}){{10}}{green} \s+ \[ 50%\]{reset}",
-                    r"test_foo.py ({green}\.{reset}){{5}}{yellow} \s+ \[ 75%\]{reset}",
->>>>>>> 7fc9d4c9
                     r"test_foobar.py ({red}F{reset}){{5}}{red} \s+ \[100%\]{reset}",
                 ]
             )
@@ -1737,13 +1729,12 @@
         # Only xfail should have yellow progress indicator.
         result = testdir.runpytest("test_axfail.py")
         result.stdout.re_match_lines(
-            [
-                line.format(**RE_COLORS)
-                for line in [
+            color_mapping.format_for_rematch(
+                [
                     r"test_axfail.py {yellow}x{reset}{yellow} \s+ \[100%\]{reset}",
                     r"^{yellow}=+ ({yellow}{bold}|{bold}{yellow})1 xfailed{reset}{yellow} in ",
                 ]
-            ]
+            )
         )
 
     def test_count(self, many_tests_files, testdir):
