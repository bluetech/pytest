--- conflicted
+++ resolved
@@ -1,12 +1,8 @@
 from typing import Optional
 
 import pytest
-<<<<<<< HEAD
 from _pytest.config import ExitCode
-=======
-from _pytest.main import ExitCode
 from _pytest.pytester import Testdir
->>>>>>> 0ee007ca
 
 
 @pytest.mark.parametrize(
