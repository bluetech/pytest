"""
exception classes and constants handling test outcomes
as well as functions creating them
"""
import sys
from typing import Any
from typing import Optional

from packaging.version import Version

if False:  # TYPE_CHECKING
    from typing import NoReturn


class OutcomeException(BaseException):
    """ OutcomeException and its subclass instances indicate and
        contain info about test and collection outcomes.
    """

<<<<<<< HEAD
    def __init__(self, msg: Optional[str] = None, pytrace: bool = True) -> None:
=======
    def __init__(self, msg=None, pytrace=True):
        if msg is not None and not isinstance(msg, str):
            error_msg = (
                "{} expected string as 'msg' parameter, got '{}' instead.\n"
                "Perhaps you meant to use a mark?"
            )
            raise TypeError(error_msg.format(type(self).__name__, type(msg).__name__))
>>>>>>> 0d3958e8
        BaseException.__init__(self, msg)
        self.msg = msg
        self.pytrace = pytrace

    def __repr__(self) -> str:
        if self.msg:
            return self.msg
        return "<{} instance>".format(self.__class__.__name__)

    __str__ = __repr__


TEST_OUTCOME = (OutcomeException, Exception)


class Skipped(OutcomeException):
    # XXX hackish: on 3k we fake to live in the builtins
    # in order to have Skipped exception printing shorter/nicer
    __module__ = "builtins"

    def __init__(
        self,
        msg: Optional[str] = None,
        pytrace: bool = True,
        allow_module_level: bool = False,
    ) -> None:
        OutcomeException.__init__(self, msg=msg, pytrace=pytrace)
        self.allow_module_level = allow_module_level


class Failed(OutcomeException):
    """ raised from an explicit call to pytest.fail() """

    __module__ = "builtins"


class Exit(Exception):
    """ raised for immediate program exits (no tracebacks/summaries)"""

    def __init__(
        self, msg: str = "unknown reason", returncode: Optional[int] = None
    ) -> None:
        self.msg = msg
        self.returncode = returncode
        super().__init__(msg)


# exposed helper methods


def exit(msg: str, returncode: Optional[int] = None) -> "NoReturn":
    """
    Exit testing process.

    :param str msg: message to display upon exit.
    :param int returncode: return code to be used when exiting pytest.
    """
    __tracebackhide__ = True
    raise Exit(msg, returncode)


# Ignore type because of https://github.com/python/mypy/issues/2087.
exit.Exception = Exit  # type: ignore


def skip(msg: str = "", *, allow_module_level: bool = False) -> "NoReturn":
    """
    Skip an executing test with the given message.

    This function should be called only during testing (setup, call or teardown) or
    during collection by using the ``allow_module_level`` flag.  This function can
    be called in doctests as well.

    :kwarg bool allow_module_level: allows this function to be called at
        module level, skipping the rest of the module. Default to False.

    .. note::
        It is better to use the :ref:`pytest.mark.skipif ref` marker when possible to declare a test to be
        skipped under certain conditions like mismatching platforms or
        dependencies.
        Similarly, use the ``# doctest: +SKIP`` directive (see `doctest.SKIP
        <https://docs.python.org/3/library/doctest.html#doctest.SKIP>`_)
        to skip a doctest statically.
    """
    __tracebackhide__ = True
    raise Skipped(msg=msg, allow_module_level=allow_module_level)


# Ignore type because of https://github.com/python/mypy/issues/2087.
skip.Exception = Skipped  # type: ignore


def fail(msg: str = "", pytrace: bool = True) -> "NoReturn":
    """
    Explicitly fail an executing test with the given message.

    :param str msg: the message to show the user as reason for the failure.
    :param bool pytrace: if false the msg represents the full failure information and no
        python traceback will be reported.
    """
    __tracebackhide__ = True
    raise Failed(msg=msg, pytrace=pytrace)


# Ignore type because of https://github.com/python/mypy/issues/2087.
fail.Exception = Failed  # type: ignore


class XFailed(Failed):
    """ raised from an explicit call to pytest.xfail() """


def xfail(reason: str = "") -> "NoReturn":
    """
    Imperatively xfail an executing test or setup functions with the given reason.

    This function should be called only during testing (setup, call or teardown).

    .. note::
        It is better to use the :ref:`pytest.mark.xfail ref` marker when possible to declare a test to be
        xfailed under certain conditions like known bugs or missing features.
    """
    __tracebackhide__ = True
    raise XFailed(reason)


# Ignore type because of https://github.com/python/mypy/issues/2087.
xfail.Exception = XFailed  # type: ignore


def importorskip(
    modname: str, minversion: Optional[str] = None, reason: Optional[str] = None
) -> Any:
    """Imports and returns the requested module ``modname``, or skip the current test
    if the module cannot be imported.

    :param str modname: the name of the module to import
    :param str minversion: if given, the imported module ``__version__`` attribute must be
        at least this minimal version, otherwise the test is still skipped.
    :param str reason: if given, this reason is shown as the message when the module
        cannot be imported.
    """
    import warnings

    __tracebackhide__ = True
    compile(modname, "", "eval")  # to catch syntaxerrors

    with warnings.catch_warnings():
        # make sure to ignore ImportWarnings that might happen because
        # of existing directories with the same name we're trying to
        # import but without a __init__.py file
        warnings.simplefilter("ignore")
        try:
            __import__(modname)
        except ImportError as exc:
            if reason is None:
                reason = "could not import {!r}: {}".format(modname, exc)
            raise Skipped(reason, allow_module_level=True) from None
    mod = sys.modules[modname]
    if minversion is None:
        return mod
    verattr = getattr(mod, "__version__", None)
    if minversion is not None:
        if verattr is None or Version(verattr) < Version(minversion):
            raise Skipped(
                "module %r has __version__ %r, required is: %r"
                % (modname, verattr, minversion),
                allow_module_level=True,
            )
    return mod<|MERGE_RESOLUTION|>--- conflicted
+++ resolved
@@ -17,17 +17,13 @@
         contain info about test and collection outcomes.
     """
 
-<<<<<<< HEAD
     def __init__(self, msg: Optional[str] = None, pytrace: bool = True) -> None:
-=======
-    def __init__(self, msg=None, pytrace=True):
         if msg is not None and not isinstance(msg, str):
             error_msg = (
                 "{} expected string as 'msg' parameter, got '{}' instead.\n"
                 "Perhaps you meant to use a mark?"
             )
             raise TypeError(error_msg.format(type(self).__name__, type(msg).__name__))
->>>>>>> 0d3958e8
         BaseException.__init__(self, msg)
         self.msg = msg
         self.pytrace = pytrace
