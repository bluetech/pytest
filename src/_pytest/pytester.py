--- conflicted
+++ resolved
@@ -17,13 +17,7 @@
 
 from _pytest.capture import MultiCapture, SysCapture
 from _pytest._code import Source
-<<<<<<< HEAD
-from _pytest.main import Session, EXIT_OK
-=======
-import py
-import pytest
 from _pytest.main import Session, EXIT_INTERRUPTED, EXIT_OK
->>>>>>> 9087ac40
 from _pytest.assertion.rewrite import AssertionRewritingHook
 from _pytest.pathlib import Path
 from _pytest.compat import safe_str
