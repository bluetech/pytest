""" core implementation of testing process: init, session, runtest loop. """
import fnmatch
import functools
import importlib
import os
import sys
from typing import Callable
from typing import Dict
from typing import FrozenSet
from typing import List
from typing import Optional
from typing import Sequence
from typing import Tuple
from typing import Union

import attr
import py

import _pytest._code
from _pytest import nodes
from _pytest.compat import TYPE_CHECKING
from _pytest.config import Config
from _pytest.config import directory_arg
from _pytest.config import ExitCode
from _pytest.config import hookimpl
from _pytest.config import UsageError
from _pytest.fixtures import FixtureManager
<<<<<<< HEAD
from _pytest.outcomes import exit
from _pytest.reports import CollectReport
=======
from _pytest.nodes import Node
from _pytest.outcomes import Exit
>>>>>>> 0ee007ca
from _pytest.runner import collect_one_node
from _pytest.runner import SetupState


if TYPE_CHECKING:
    from typing import Type

    from _pytest.python import Package


def pytest_addoption(parser):
    parser.addini(
        "norecursedirs",
        "directory patterns to avoid for recursion",
        type="args",
        default=[".*", "build", "dist", "CVS", "_darcs", "{arch}", "*.egg", "venv"],
    )
    parser.addini(
        "testpaths",
        "directories to search for tests when no files or directories are given in the "
        "command line.",
        type="args",
        default=[],
    )
    group = parser.getgroup("general", "running and selection options")
    group._addoption(
        "-x",
        "--exitfirst",
        action="store_const",
        dest="maxfail",
        const=1,
        help="exit instantly on first error or failed test.",
    )
    group._addoption(
        "--maxfail",
        metavar="num",
        action="store",
        type=int,
        dest="maxfail",
        default=0,
        help="exit after first num failures or errors.",
    )
    group._addoption(
        "--strict-markers",
        "--strict",
        action="store_true",
        help="markers not registered in the `markers` section of the configuration file raise errors.",
    )
    group._addoption(
        "-c",
        metavar="file",
        type=str,
        dest="inifilename",
        help="load configuration from `file` instead of trying to locate one of the implicit "
        "configuration files.",
    )
    group._addoption(
        "--continue-on-collection-errors",
        action="store_true",
        default=False,
        dest="continue_on_collection_errors",
        help="Force test execution even if collection errors occur.",
    )
    group._addoption(
        "--rootdir",
        action="store",
        dest="rootdir",
        help="Define root directory for tests. Can be relative path: 'root_dir', './root_dir', "
        "'root_dir/another_dir/'; absolute path: '/home/user/root_dir'; path with variables: "
        "'$HOME/root_dir'.",
    )

    group = parser.getgroup("collect", "collection")
    group.addoption(
        "--collectonly",
        "--collect-only",
        "--co",
        action="store_true",
        help="only collect tests, don't execute them.",
    )
    group.addoption(
        "--pyargs",
        action="store_true",
        help="try to interpret all arguments as python packages.",
    )
    group.addoption(
        "--ignore",
        action="append",
        metavar="path",
        help="ignore path during collection (multi-allowed).",
    )
    group.addoption(
        "--ignore-glob",
        action="append",
        metavar="path",
        help="ignore path pattern during collection (multi-allowed).",
    )
    group.addoption(
        "--deselect",
        action="append",
        metavar="nodeid_prefix",
        help="deselect item during collection (multi-allowed).",
    )
    # when changing this to --conf-cut-dir, config.py Conftest.setinitial
    # needs upgrading as well
    group.addoption(
        "--confcutdir",
        dest="confcutdir",
        default=None,
        metavar="dir",
        type=functools.partial(directory_arg, optname="--confcutdir"),
        help="only load conftest.py's relative to specified dir.",
    )
    group.addoption(
        "--noconftest",
        action="store_true",
        dest="noconftest",
        default=False,
        help="Don't load any conftest.py files.",
    )
    group.addoption(
        "--keepduplicates",
        "--keep-duplicates",
        action="store_true",
        dest="keepduplicates",
        default=False,
        help="Keep duplicate tests.",
    )
    group.addoption(
        "--collect-in-virtualenv",
        action="store_true",
        dest="collect_in_virtualenv",
        default=False,
        help="Don't ignore tests in a local virtualenv directory",
    )

    group = parser.getgroup("debugconfig", "test session debugging and configuration")
    group.addoption(
        "--basetemp",
        dest="basetemp",
        default=None,
        metavar="dir",
        help=(
            "base temporary directory for this test run."
            "(warning: this directory is removed if it exists)"
        ),
    )


def wrap_session(
    config: Config, doit: Callable[[Config, "Session"], Optional[Union[int, ExitCode]]]
) -> Union[int, ExitCode]:
    """Skeleton command line program"""
    session = Session.from_config(config)
    session.exitstatus = ExitCode.OK
    initstate = 0
    try:
        try:
            config._do_configure()
            initstate = 1
            config.hook.pytest_sessionstart(session=session)
            initstate = 2
            session.exitstatus = doit(config, session) or 0
        except UsageError:
            session.exitstatus = ExitCode.USAGE_ERROR
            raise
        except Failed:
            session.exitstatus = ExitCode.TESTS_FAILED
        except (KeyboardInterrupt, Exit):
            excinfo = _pytest._code.ExceptionInfo.from_current()
            exitstatus = ExitCode.INTERRUPTED  # type: Union[int, ExitCode]
            if isinstance(excinfo.value, Exit):
                if excinfo.value.returncode is not None:
                    exitstatus = excinfo.value.returncode
                if initstate < 2:
                    sys.stderr.write(
                        "{}: {}\n".format(excinfo.typename, excinfo.value.msg)
                    )
            config.hook.pytest_keyboard_interrupt(excinfo=excinfo)
            session.exitstatus = exitstatus
        except:  # noqa
            session.exitstatus = ExitCode.INTERNAL_ERROR
            excinfo = _pytest._code.ExceptionInfo.from_current()
            try:
                config.notify_exception(excinfo, config.option)
            except Exit as exc:
                if exc.returncode is not None:
                    session.exitstatus = exc.returncode
                sys.stderr.write("{}: {}\n".format(type(exc).__name__, exc))
            else:
                if excinfo.errisinstance(SystemExit):
                    sys.stderr.write("mainloop: caught unexpected SystemExit!\n")

    finally:
        # Explicitly break reference cycle.
        excinfo = None  # type: ignore
        session.startdir.chdir()
        if initstate >= 2:
            try:
                config.hook.pytest_sessionfinish(
                    session=session, exitstatus=session.exitstatus
                )
            except Exit as exc:
                if exc.returncode is not None:
                    session.exitstatus = exc.returncode
                sys.stderr.write("{}: {}\n".format(type(exc).__name__, exc))
        config._ensure_unconfigure()
    return session.exitstatus


def pytest_cmdline_main(config):
    return wrap_session(config, _main)


def _main(config: Config, session: "Session") -> Optional[Union[int, ExitCode]]:
    """ default command line protocol for initialization, session,
    running tests and reporting. """
    config.hook.pytest_collection(session=session)
    config.hook.pytest_runtestloop(session=session)

    if session.testsfailed:
        return ExitCode.TESTS_FAILED
    elif session.testscollected == 0:
        return ExitCode.NO_TESTS_COLLECTED
    return None


def pytest_collection(session):
    return session.perform_collect()


def pytest_runtestloop(session):
    if session.testsfailed and not session.config.option.continue_on_collection_errors:
        raise session.Interrupted(
            "%d error%s during collection"
            % (session.testsfailed, "s" if session.testsfailed != 1 else "")
        )

    if session.config.option.collectonly:
        return True

    for i, item in enumerate(session.items):
        nextitem = session.items[i + 1] if i + 1 < len(session.items) else None
        item.config.hook.pytest_runtest_protocol(item=item, nextitem=nextitem)
        if session.shouldfail:
            raise session.Failed(session.shouldfail)
        if session.shouldstop:
            raise session.Interrupted(session.shouldstop)
    return True


def _in_venv(path):
    """Attempts to detect if ``path`` is the root of a Virtual Environment by
    checking for the existence of the appropriate activate script"""
    bindir = path.join("Scripts" if sys.platform.startswith("win") else "bin")
    if not bindir.isdir():
        return False
    activates = (
        "activate",
        "activate.csh",
        "activate.fish",
        "Activate",
        "Activate.bat",
        "Activate.ps1",
    )
    return any([fname.basename in activates for fname in bindir.listdir()])


def pytest_ignore_collect(path, config):
    ignore_paths = config._getconftest_pathlist("collect_ignore", path=path.dirpath())
    ignore_paths = ignore_paths or []
    excludeopt = config.getoption("ignore")
    if excludeopt:
        ignore_paths.extend([py.path.local(x) for x in excludeopt])

    if py.path.local(path) in ignore_paths:
        return True

    ignore_globs = config._getconftest_pathlist(
        "collect_ignore_glob", path=path.dirpath()
    )
    ignore_globs = ignore_globs or []
    excludeglobopt = config.getoption("ignore_glob")
    if excludeglobopt:
        ignore_globs.extend([py.path.local(x) for x in excludeglobopt])

    if any(fnmatch.fnmatch(str(path), str(glob)) for glob in ignore_globs):
        return True

    allow_in_venv = config.getoption("collect_in_virtualenv")
    if not allow_in_venv and _in_venv(path):
        return True

    return False


def pytest_collection_modifyitems(items, config):
    deselect_prefixes = tuple(config.getoption("deselect") or [])
    if not deselect_prefixes:
        return

    remaining = []
    deselected = []
    for colitem in items:
        if colitem.nodeid.startswith(deselect_prefixes):
            deselected.append(colitem)
        else:
            remaining.append(colitem)

    if deselected:
        config.hook.pytest_deselected(items=deselected)
        items[:] = remaining


class NoMatch(Exception):
    """ raised if matching cannot locate a matching names. """


class Interrupted(KeyboardInterrupt):
    """ signals an interrupted test run. """

    __module__ = "builtins"  # for py3


class Failed(Exception):
    """ signals a stop as failed test run. """


@attr.s
class _bestrelpath_cache(dict):
    path = attr.ib(type=py.path.local)

    def __missing__(self, path: py.path.local) -> str:
        r = self.path.bestrelpath(path)  # type: str
        self[path] = r
        return r


class Session(nodes.FSCollector):
    Interrupted = Interrupted
    Failed = Failed
    # Set on the session by runner.pytest_sessionstart.
    _setupstate = None  # type: SetupState
    # Set on the session by fixtures.pytest_sessionstart.
    _fixturemanager = None  # type: FixtureManager
    exitstatus = None  # type: Union[int, ExitCode]

    def __init__(self, config: Config) -> None:
        nodes.FSCollector.__init__(
            self, config.rootdir, parent=None, config=config, session=self, nodeid=""
        )
        self.testsfailed = 0
        self.testscollected = 0
        self.shouldstop = False
        self.shouldfail = False
        self.trace = config.trace.root.get("collection")
        self.startdir = config.invocation_dir
        self._initialpaths = frozenset()  # type: FrozenSet[py.path.local]

        # Keep track of any collected nodes in here, so we don't duplicate fixtures
        self._collection_node_cache1 = (
            {}
        )  # type: Dict[py.path.local, Sequence[nodes.Collector]]
        self._collection_node_cache2 = (
            {}
        )  # type: Dict[Tuple[Type[nodes.Collector], py.path.local], nodes.Collector]
        self._collection_node_cache3 = (
            {}
        )  # type: Dict[Tuple[Type[nodes.Collector], str], CollectReport]

        # Dirnames of pkgs with dunder-init files.
        self._collection_pkg_roots = {}  # type: Dict[py.path.local, Package]

        self._bestrelpathcache = _bestrelpath_cache(
            config.rootdir
        )  # type: Dict[py.path.local, str]

        self.config.pluginmanager.register(self, name="session")

    @classmethod
    def from_config(cls, config):
        return cls._create(config)

    def __repr__(self):
        return "<%s %s exitstatus=%r testsfailed=%d testscollected=%d>" % (
            self.__class__.__name__,
            self.name,
            getattr(self, "exitstatus", "<UNSET>"),
            self.testsfailed,
            self.testscollected,
        )

    def _node_location_to_relpath(self, node_path: py.path.local) -> str:
        # bestrelpath is a quite slow function
        return self._bestrelpathcache[node_path]

    @hookimpl(tryfirst=True)
    def pytest_collectstart(self):
        if self.shouldfail:
            raise self.Failed(self.shouldfail)
        if self.shouldstop:
            raise self.Interrupted(self.shouldstop)

    @hookimpl(tryfirst=True)
    def pytest_runtest_logreport(self, report):
        if report.failed and not hasattr(report, "wasxfail"):
            self.testsfailed += 1
            maxfail = self.config.getvalue("maxfail")
            if maxfail and self.testsfailed >= maxfail:
                self.shouldfail = "stopping after %d failures" % (self.testsfailed)

    pytest_collectreport = pytest_runtest_logreport

    def isinitpath(self, path):
        return path in self._initialpaths

    def gethookproxy(self, fspath: py.path.local):
        return super()._gethookproxy(fspath)

    def perform_collect(self, args=None, genitems=True):
        hook = self.config.hook
        try:
            items = self._perform_collect(args, genitems)
            self.config.pluginmanager.check_pending()
            hook.pytest_collection_modifyitems(
                session=self, config=self.config, items=items
            )
        finally:
            hook.pytest_collection_finish(session=self)
        self.testscollected = len(items)
        return items

    def _perform_collect(self, args, genitems):
        if args is None:
            args = self.config.args
        self.trace("perform_collect", self, args)
        self.trace.root.indent += 1
        self._notfound = []
        initialpaths = []  # type: List[py.path.local]
        self._initial_parts = []  # type: List[Tuple[py.path.local, List[str]]]
        self.items = items = []
        for arg in args:
            fspath, parts = self._parsearg(arg)
            self._initial_parts.append((fspath, parts))
            initialpaths.append(fspath)
        self._initialpaths = frozenset(initialpaths)
        rep = collect_one_node(self)
        self.ihook.pytest_collectreport(report=rep)
        self.trace.root.indent -= 1
        if self._notfound:
            errors = []
            for arg, exc in self._notfound:
                line = "(no name {!r} in any of {!r})".format(arg, exc.args[0])
                errors.append("not found: {}\n{}".format(arg, line))
            raise UsageError(*errors)
        if not genitems:
            return rep.result
        else:
            if rep.passed:
                for node in rep.result:
                    self.items.extend(self.genitems(node))
            return items

    def collect(self):
        for fspath, parts in self._initial_parts:
            self.trace("processing argument", (fspath, parts))
            self.trace.root.indent += 1
            try:
                yield from self._collect(fspath, parts)
            except NoMatch:
                report_arg = "::".join((str(fspath), *parts))
                # we are inside a make_report hook so
                # we cannot directly pass through the exception
                self._notfound.append((report_arg, sys.exc_info()[1]))

            self.trace.root.indent -= 1
        self._collection_node_cache1.clear()
        self._collection_node_cache2.clear()
        self._collection_node_cache3.clear()
        self._collection_pkg_roots.clear()

    def _collect(self, argpath, names):
        from _pytest.python import Package

        # Start with a Session root, and delve to argpath item (dir or file)
        # and stack all Packages found on the way.
        # No point in finding packages when collecting doctests
        if not self.config.getoption("doctestmodules", False):
            pm = self.config.pluginmanager
            for parent in reversed(argpath.parts()):
                if pm._confcutdir and pm._confcutdir.relto(parent):
                    break

                if parent.isdir():
                    pkginit = parent.join("__init__.py")
                    if pkginit.isfile():
                        if pkginit not in self._collection_node_cache1:
                            col = self._collectfile(pkginit, handle_dupes=False)
                            if col:
                                if isinstance(col[0], Package):
                                    self._collection_pkg_roots[parent] = col[0]
                                # always store a list in the cache, matchnodes expects it
                                self._collection_node_cache1[col[0].fspath] = [col[0]]

        # If it's a directory argument, recurse and look for any Subpackages.
        # Let the Package collector deal with subnodes, don't collect here.
        if argpath.check(dir=1):
            assert not names, "invalid arg {!r}".format((argpath, names))

            seen_dirs = set()
            for path in argpath.visit(
                fil=self._visit_filter, rec=self._recurse, bf=True, sort=True
            ):
                dirpath = path.dirpath()
                if dirpath not in seen_dirs:
                    # Collect packages first.
                    seen_dirs.add(dirpath)
                    pkginit = dirpath.join("__init__.py")
                    if pkginit.exists():
                        for x in self._collectfile(pkginit):
                            yield x
                            if isinstance(x, Package):
                                self._collection_pkg_roots[dirpath] = x
                if dirpath in self._collection_pkg_roots:
                    # Do not collect packages here.
                    continue

                for x in self._collectfile(path):
                    key = (type(x), x.fspath)
                    if key in self._collection_node_cache2:
                        yield self._collection_node_cache2[key]
                    else:
                        self._collection_node_cache2[key] = x
                        yield x
        else:
            assert argpath.check(file=1)

            if argpath in self._collection_node_cache1:
                col = self._collection_node_cache1[argpath]
            else:
                collect_root = self._collection_pkg_roots.get(argpath.dirname, self)
                col = collect_root._collectfile(argpath, handle_dupes=False)
                if col:
                    self._collection_node_cache1[argpath] = col
            m = self.matchnodes(col, names)
            # If __init__.py was the only file requested, then the matched node will be
            # the corresponding Package, and the first yielded item will be the __init__
            # Module itself, so just use that. If this special case isn't taken, then all
            # the files in the package will be yielded.
            if argpath.basename == "__init__.py":
                try:
                    yield next(m[0].collect())
                except StopIteration:
                    # The package collects nothing with only an __init__.py
                    # file in it, which gets ignored by the default
                    # "python_files" option.
                    pass
                return
            yield from m

    def _collectfile(self, path, handle_dupes=True):
        assert (
            path.isfile()
        ), "{!r} is not a file (isdir={!r}, exists={!r}, islink={!r})".format(
            path, path.isdir(), path.exists(), path.islink()
        )
        ihook = self.gethookproxy(path)
        if not self.isinitpath(path):
            if ihook.pytest_ignore_collect(path=path, config=self.config):
                return ()

        if handle_dupes:
            keepduplicates = self.config.getoption("keepduplicates")
            if not keepduplicates:
                duplicate_paths = self.config.pluginmanager._duplicatepaths
                if path in duplicate_paths:
                    return ()
                else:
                    duplicate_paths.add(path)

        return ihook.pytest_collect_file(path=path, parent=self)

    @staticmethod
    def _visit_filter(f):
        return f.check(file=1)

    def _tryconvertpyarg(self, x):
        """Convert a dotted module name to path."""
        try:
            spec = importlib.util.find_spec(x)
        # AttributeError: looks like package module, but actually filename
        # ImportError: module does not exist
        # ValueError: not a module name
        except (AttributeError, ImportError, ValueError):
            return x
        if spec is None or spec.origin in {None, "namespace"}:
            return x
        elif spec.submodule_search_locations:
            return os.path.dirname(spec.origin)
        else:
            return spec.origin

    def _parsearg(self, arg):
        """ return (fspath, names) tuple after checking the file exists. """
        strpath, *parts = str(arg).split("::")
        if self.config.option.pyargs:
            strpath = self._tryconvertpyarg(strpath)
        relpath = strpath.replace("/", os.sep)
        fspath = self.config.invocation_dir.join(relpath, abs=True)
        if not fspath.check():
            if self.config.option.pyargs:
                raise UsageError(
                    "file or package not found: " + arg + " (missing __init__.py?)"
                )
            raise UsageError("file not found: " + arg)
        fspath = fspath.realpath()
        return (fspath, parts)

    def matchnodes(self, matching, names):
        self.trace("matchnodes", matching, names)
        self.trace.root.indent += 1
        nodes = self._matchnodes(matching, names)
        num = len(nodes)
        self.trace("matchnodes finished -> ", num, "nodes")
        self.trace.root.indent -= 1
        if num == 0:
            raise NoMatch(matching, names[:1])
        return nodes

    def _matchnodes(self, matching, names):
        if not matching or not names:
            return matching
        name = names[0]
        assert name
        nextnames = names[1:]
        resultnodes = []
        for node in matching:
            if isinstance(node, nodes.Item):
                if not names:
                    resultnodes.append(node)
                continue
            assert isinstance(node, nodes.Collector)
            key = (type(node), node.nodeid)
            if key in self._collection_node_cache3:
                rep = self._collection_node_cache3[key]
            else:
                rep = collect_one_node(node)
                self._collection_node_cache3[key] = rep
            if rep.passed:
                has_matched = False
                for x in rep.result:
                    # TODO: remove parametrized workaround once collection structure contains parametrization
                    if x.name == name or x.name.split("[")[0] == name:
                        resultnodes.extend(self.matchnodes([x], nextnames))
                        has_matched = True
                # XXX accept IDs that don't have "()" for class instances
                if not has_matched and len(rep.result) == 1 and x.name == "()":
                    nextnames.insert(0, name)
                    resultnodes.extend(self.matchnodes([x], nextnames))
            else:
                # report collection failures here to avoid failing to run some test
                # specified in the command line because the module could not be
                # imported (#134)
                node.ihook.pytest_collectreport(report=rep)
        return resultnodes

    def genitems(self, node):
        self.trace("genitems", node)
        if isinstance(node, nodes.Item):
            node.ihook.pytest_itemcollected(item=node)
            yield node
        else:
            assert isinstance(node, nodes.Collector)
            rep = collect_one_node(node)
            if rep.passed:
                for subnode in rep.result:
                    yield from self.genitems(subnode)
            node.ihook.pytest_collectreport(report=rep)<|MERGE_RESOLUTION|>--- conflicted
+++ resolved
@@ -25,13 +25,8 @@
 from _pytest.config import hookimpl
 from _pytest.config import UsageError
 from _pytest.fixtures import FixtureManager
-<<<<<<< HEAD
-from _pytest.outcomes import exit
+from _pytest.outcomes import Exit
 from _pytest.reports import CollectReport
-=======
-from _pytest.nodes import Node
-from _pytest.outcomes import Exit
->>>>>>> 0ee007ca
 from _pytest.runner import collect_one_node
 from _pytest.runner import SetupState
 
