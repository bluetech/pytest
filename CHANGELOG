--- conflicted
+++ resolved
@@ -1,14 +1,12 @@
 NEXT (2.6)
 -----------------------------------
 
-<<<<<<< HEAD
-- fix issue 475: fail early and comprehensible if calling
-  pytest.raises with wrong exception type.
-=======
 - change -v output to include full node IDs of tests.  Users can copy
   a node ID from a test run, including line number, and use it as a
   positional argument in order to run only a single test.
->>>>>>> 2ba23e8d
+
+- fix issue 475: fail early and comprehensible if calling
+  pytest.raises with wrong exception type.
 
 - change XPASS colour to yellow rather then red when tests are run
   with -v.
