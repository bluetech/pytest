--- conflicted
+++ resolved
@@ -144,19 +144,19 @@
 
 - add ``file`` and ``line`` attributes to JUnit-XML output.
 
-- fix issue714: add ability to apply indirect=True parameter on particular argnames.
-
 - fix issue890: changed extension of all documentation files from ``txt`` to
   ``rst``. Thanks to Abhijeet for the PR.
 
-<<<<<<< HEAD
 - fix issue714: add ability to apply indirect=True parameter on particular argnames.
   Thanks Elizaveta239.
 
-=======
+- fix issue714: add ability to apply indirect=True parameter on particular argnames.
+
+- fix issue890: changed extension of all documentation files from ``txt`` to
+  ``rst``. Thanks to Abhijeet for the PR.
+
 - issue951: add new record_xml_property fixture, that supports logging
   additional information on xml output. Thanks David Diaz for the PR.
->>>>>>> e67d66a5
 
 2.7.3 (compared to 2.7.2)
 -----------------------------
